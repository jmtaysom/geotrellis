package geotrellis.feature

import com.vividsolutions.jts.{geom => jts}

abstract sealed trait Result
object Result {
  implicit def jtsToResult(geom: jts.Geometry): Result =
    geom match {
      case null => NoResult
      case g: jts.Geometry if g.isEmpty => NoResult
      case p: jts.Point => PointResult(p)
      case l: jts.LineString => LineResult(l)
      case p: jts.Polygon => PolygonResult(p)
      case mp: jts.MultiPoint => MultiPointResult(mp)
      case ml: jts.MultiLineString => MultiLineResult(ml)
      case mp: jts.MultiPolygon => MultiPolygonResult(mp)
      case gc: jts.GeometryCollection => GeometryCollectionResult(gc)
      case _ =>
        sys.error(s"Unexpected result: ${geom.getGeometryType}")
    }
}

// -- Intersection

abstract sealed trait PointOrNoResult
object PointOrNoResult {
  implicit def jtsToResult(geom: jts.Geometry): PointOrNoResult =
    geom match {
      case g: jts.Geometry if g.isEmpty => NoResult
      case p: jts.Point => PointResult(p)
      case _ =>
        sys.error(s"Unexpected result for Point-Geometry intersection: ${geom.getGeometryType}")
    }
}

<<<<<<< HEAD
abstract sealed trait OneDimensionsAtLeastOneDimensionsIntersectionResult
object OneDimensionsAtLeastOneDimensionsIntersectionResult {
  implicit def jtsToResult(geom: jts.Geometry): OneDimensionsAtLeastOneDimensionsIntersectionResult =
=======
abstract sealed trait LineLineIntersectionResult
object LineLineIntersectionResult {
  implicit def jtsToResult(geom: jts.Geometry): LineLineIntersectionResult =
    geom match {
      case g: jts.Geometry if g.isEmpty => NoResult
      case p: jts.Point => PointResult(p)
      case l: jts.LineString => LineResult(l)
      case mp: jts.MultiPoint => MultiPointResult(mp)
      case ml: jts.MultiLineString => MultiLineResult(ml)
      case _ => sys.error(s"Unexpected result for Line-Line intersection: ${geom.getGeometryType}")
    }
}

abstract sealed trait LinePolygonIntersectionResult
object LinePolygonIntersectionResult {
  implicit def jtsToResult(geom: jts.Geometry): LinePolygonIntersectionResult =
>>>>>>> 98336646
    geom match {
      case g: jts.Geometry if g.isEmpty => NoResult
      case p: jts.Point => PointResult(p)
      case l: jts.LineString => LineResult(l)
      case mp: jts.MultiPoint => MultiPointResult(mp)
      case ml: jts.MultiLineString => MultiLineResult(ml)
      case gc: jts.GeometryCollection => GeometryCollectionResult(gc)
      case _ => sys.error(s"Unexpected result for Line-AtLeastOneDimensions intersection: ${geom.getGeometryType}")
    }
}

abstract sealed trait PolygonPolygonIntersectionResult
object PolygonPolygonIntersectionResult {
  implicit def jtsToResult(geom: jts.Geometry): PolygonPolygonIntersectionResult =
    geom match {
      case p: jts.Point => PointResult(p)
      case l: jts.LineString => LineResult(l)
      case p: jts.Polygon => PolygonResult(p)
      case mp: jts.MultiPoint => MultiPointResult(mp)
      case ml: jts.MultiLineString => MultiLineResult(ml)
      case mp: jts.MultiPolygon => MultiPolygonResult(mp)
      case gc: jts.GeometryCollection => GeometryCollectionResult(gc)
      case _ => NoResult
    }
}

<<<<<<< HEAD
abstract sealed trait PointSetGeometryIntersectionResult
object PointSetGeometryIntersectionResult {
  implicit def jtsToResult(geom: jts.Geometry): PointSetGeometryIntersectionResult =
=======
abstract sealed trait MultiPointIntersectionResult
object MultiPointIntersectionResult {
  implicit def jtsToResult(geom: jts.Geometry): MultiPointIntersectionResult =
    geom match {
      case p: jts.Point => if (p.isEmpty) NoResult else PointResult(p)
      case mp: jts.MultiPoint => MultiPointResult(mp)
      case x => 
        sys.error(s"Unexpected result for MultiPoint intersection: ${geom.getGeometryType}")
    }
}

abstract sealed trait MultiLineIntersectionResult
object MultiLineIntersectionResult {
  implicit def jtsToResult(geom: jts.Geometry): MultiLineIntersectionResult =
>>>>>>> 98336646
    geom match {
      case g: jts.Geometry if g.isEmpty => NoResult
      case p: jts.Point => PointResult(p)
<<<<<<< HEAD
      case mp: jts.MultiPoint => PointSetResult(mp)
      case x => 
        sys.error(s"Unexpected result for PointSet-Geometry intersection: ${geom.getGeometryType}")
=======
      case l: jts.LineString => if(l.isEmpty) NoResult else LineResult(l)
      case mp: jts.MultiPoint => MultiPointResult(mp)
      case ml: jts.MultiLineString => MultiLineResult(ml)
      case gc: jts.GeometryCollection => GeometryCollectionResult(gc)
      case x => 
        sys.error(s"Unexpected result for MultiLine intersection: ${geom.getGeometryType}")
>>>>>>> 98336646
    }
}

abstract sealed trait MultiPolygonIntersectionResult
object MultiPolygonIntersectionResult {
  implicit def jtsToResult(geom: jts.Geometry): MultiPolygonIntersectionResult =
    geom match {
      case p: jts.Point => PointResult(p)
      case l: jts.LineString => LineResult(l)
      case p: jts.Polygon => if(p.isEmpty) NoResult else PolygonResult(p)
      case mp: jts.MultiPoint => MultiPointResult(mp)
      case ml: jts.MultiLineString => MultiLineResult(ml)
      case mp: jts.MultiPolygon => MultiPolygonResult(mp)
      case gc: jts.GeometryCollection => GeometryCollectionResult(gc)
      case _ => 
        sys.error(s"Unexpected result for MultiPolygon intersection: ${geom.getGeometryType}")
    }
}

// -- Union

abstract sealed trait PointZeroDimensionsUnionResult
object PointZeroDimensionsUnionResult {
  implicit def jtsToResult(geom: jts.Geometry): PointZeroDimensionsUnionResult =
    geom match {
      case p: jts.Point => PointResult(p)
      case mp: jts.MultiPoint => MultiPointResult(mp)
      case _ => 
        sys.error(s"Unexpected result for Point-ZeroDimensions union: ${geom.getGeometryType}")
    }
}

abstract sealed trait PointLineUnionResult
object PointLineUnionResult {
  implicit def jtsToResult(geom: jts.Geometry): PointLineUnionResult =
    geom match {
      case l: jts.LineString => LineResult(l)
      case gc: jts.GeometryCollection => GeometryCollectionResult(gc)
      case _ => 
        sys.error(s"Unexpected result for Line-Point union: ${geom.getGeometryType}")
    }
}

abstract sealed trait PointMultiLineUnionResult
object PointMultiLineUnionResult {
  implicit def jtsToResult(geom: jts.Geometry): PointMultiLineUnionResult =
    geom match {
      case l: jts.LineString => LineResult(l)  // e.g. MultiLine has only 1 line
      case ml: jts.MultiLineString => MultiLineResult(ml)
      case gc: jts.GeometryCollection => GeometryCollectionResult(gc)
      case _ =>
        sys.error(s"Unexpected result for Point-MultiLine union: ${geom.getGeometryType}")
    }
}

abstract sealed trait LineLineUnionResult
object LineLineUnionResult {
  implicit def jtsToResult(geom: jts.Geometry): LineLineUnionResult =
    geom match {
      case l: jts.LineString => LineResult(l)
      case ml: jts.MultiLineString => MultiLineResult(ml)
      case _ => 
        sys.error(s"Unexpected result for Line-Line union: ${geom.getGeometryType}")
    }
}

abstract sealed trait AtMostOneDimensionPolygonUnionResult
object AtMostOneDimensionPolygonUnionResult {
  implicit def jtsToResult(geom: jts.Geometry): AtMostOneDimensionPolygonUnionResult =
    geom match {
      case p: jts.Polygon => PolygonResult(Polygon(p))
      case gc: jts.GeometryCollection => GeometryCollectionResult(gc)
      case _ =>
        sys.error(s"Unexpected result for AtMostOneDimension-Polygon union: ${geom.getGeometryType}")
    }
}

abstract sealed trait PolygonPolygonUnionResult
object PolygonPolygonUnionResult {
  implicit def jtsToResult(geom: jts.Geometry): PolygonPolygonUnionResult =
    geom match {
      case p: jts.Polygon => PolygonResult(p)
      case mp: jts.MultiPolygon => MultiPolygonResult(mp)
      case _ =>
        sys.error(s"Unexpected result for Polygon-Polygon union: ${geom.getGeometryType}")
    }
}

abstract sealed trait AtMostOneDimensionMultiPolygonUnionResult
object AtMostOneDimensionMultiPolygonUnionResult {
  implicit def jtsToResult(geom: jts.Geometry): AtMostOneDimensionMultiPolygonUnionResult =
    geom match {
      case p: jts.Polygon => PolygonResult(p)
      case mp: jts.MultiPolygon => MultiPolygonResult(mp)
      case gc: jts.GeometryCollection => GeometryCollectionResult(gc)
      case _ =>
        sys.error(s"Unexpected result for AtMostOneDimension-MultiPolygon union: ${geom.getGeometryType}")
    }
}

// -- Difference

abstract sealed trait PointGeometryDifferenceResult
object PointGeometryDifferenceResult {
  implicit def jtsToResult(geom: jts.Geometry): PointGeometryDifferenceResult =
    geom match {
      case g: jts.Geometry if g.isEmpty => NoResult
      case p: jts.Point => PointResult(p)
      case _ =>
        sys.error(s"Unexpected result for Point-Geometry difference: ${geom.getGeometryType}")
    }
}

abstract sealed trait LinePointDifferenceResult
object LinePointDifferenceResult {
  implicit def jtsToResult(geom: jts.Geometry): LinePointDifferenceResult =
    geom match {
      case l: jts.LineString => LineResult(l)
      case _ =>
        sys.error(s"Unexpected result for Line-Point difference: ${geom.getGeometryType}")
    }
}

abstract sealed trait LineXDifferenceResult
object LineXDifferenceResult {
  implicit def jtsToResult(geom: jts.Geometry): LineXDifferenceResult =
    geom match {
      case l: jts.LineString => LineResult(l)
      case ml: jts.MultiLineString => MultiLineResult(ml)
      case _ => NoResult
    }
}

abstract sealed trait PolygonXDifferenceResult
object PolygonXDifferenceResult {
  implicit def jtsToResult(geom: jts.Geometry): PolygonXDifferenceResult =
    geom match {
      case p: jts.Polygon => PolygonResult(p)
      case _ =>
        sys.error(s"Unexpected result for Polygon difference: ${geom.getGeometryType}")
    }
}

abstract sealed trait PolygonPolygonDifferenceResult
object PolygonPolygonDifferenceResult {
  implicit def jtsToResult(geom: jts.Geometry): PolygonPolygonDifferenceResult =
    geom match {
      case p: jts.Polygon => PolygonResult(p)
      case mp: jts.MultiPolygon => MultiPolygonResult(mp)
      case _ => NoResult
    }
}

abstract sealed trait MultiPointDifferenceResult
object MultiPointDifferenceResult {
  implicit def jtsToResult(geom: jts.Geometry): MultiPointDifferenceResult =
    geom match {
      case p: jts.Point => PointResult(p)
      case ps: jts.MultiPoint => MultiPointResult(ps)
      case _ => NoResult
    }
}

abstract sealed trait MultiLinePointDifferenceResult
object MultiLinePointDifferenceResult {
  implicit def jtsToResult(geom: jts.Geometry): MultiLinePointDifferenceResult =
    geom match {
      case ml: jts.MultiLineString => MultiLineResult(ml)
      case _ =>
        sys.error(s"Unexpected result for Line-Point difference: ${geom.getGeometryType}")
    }
}

abstract sealed trait MultiPolygonXDifferenceResult
object MultiPolygonXDifferenceResult {
  implicit def jtsToResult(geom: jts.Geometry): MultiPolygonXDifferenceResult =
    geom match {
      case mp: jts.MultiPolygon => MultiPolygonResult(mp)
      case _ =>
        sys.error(s"Unexpected result for Polygon difference: ${geom.getGeometryType}")
    }
}

// -- Boundary

abstract sealed trait OneDimensionsBoundaryResult
object OneDimensionsBoundaryResult {
  implicit def jtsToResult(geom: jts.Geometry): OneDimensionsBoundaryResult =
    geom match {
<<<<<<< HEAD
      case g: jts.Geometry if g.isEmpty => NoResult  // do we need this case? A Line can't be empty. What about empty LineSet?
      case mp: jts.MultiPoint => PointSetResult(mp)
      case _ =>
        sys.error(s"Unexpected result for Line boundary: ${geom.getGeometryType}")
=======
      case mp: jts.MultiPoint => MultiPointResult(mp)
      case _ => NoResult
>>>>>>> 98336646
    }
}

abstract sealed trait PolygonBoundaryResult
object PolygonBoundaryResult {
  implicit def jtsToResult(geom: jts.Geometry): PolygonBoundaryResult =
    geom match {
      case l: jts.LineString => LineResult(l)
      case ml: jts.MultiLineString => MultiLineResult(ml)
      case _ =>
        sys.error(s"Unexpected result for Polygon boundary: ${geom.getGeometryType}")
    }
}

// -- SymDifference

abstract sealed trait PointPointSymDifferenceResult
object PointPointSymDifferenceResult {
  implicit def jtsToResult(geom: jts.Geometry): PointPointSymDifferenceResult =
    geom match {
      case g: jts.Geometry if g.isEmpty => NoResult
      case mp: jts.MultiPoint => MultiPointResult(mp)
      case _ =>
        sys.error(s"Unexpected result for Point-Point symDifference: ${geom.getGeometryType}")

    }
}

abstract sealed trait ZeroDimensionsMultiPointSymDifferenceResult
object ZeroDimensionsMultiPointSymDifferenceResult {
  implicit def jtsToResult(geom: jts.Geometry): ZeroDimensionsMultiPointSymDifferenceResult =
    geom match {
      case g: jts.Geometry if g.isEmpty => NoResult
      case p: jts.Point => PointResult(p)
      case mp: jts.MultiPoint => MultiPointResult(mp)
      case _ =>
        sys.error(s"Unexpected result for ZeroDimensions-MultiPoint symDifference: ${geom.getGeometryType}")
    }
}

abstract sealed trait ZeroDimensionsLineSymDifferenceResult
object ZeroDimensionsLineSymDifferenceResult {
  implicit def jtsToResult(geom: jts.Geometry): ZeroDimensionsLineSymDifferenceResult =
    geom match {
      case l: jts.LineString => LineResult(l)
      case gc: jts.GeometryCollection => GeometryCollectionResult(gc)
      case _ =>
        sys.error(s"Unexpected result for ZeroDimensions-Line symDifference: ${geom.getGeometryType}")
    }
}

abstract sealed trait ZeroDimensionsMultiLineSymDifferenceResult
object ZeroDimensionsMultiLineSymDifferenceResult {
  implicit def jtsToResult(geom: jts.Geometry): ZeroDimensionsMultiLineSymDifferenceResult =
    geom match {
      case l: jts.LineString => LineResult(l)
      case ml: jts.MultiLineString => MultiLineResult(ml)
      case gc: jts.GeometryCollection => GeometryCollectionResult(gc)
      case _ =>
        sys.error(s"Unexpected result for ZeroDimensions-MultiLine symDifference: ${geom.getGeometryType}")
    }
}

abstract sealed trait ZeroDimensionsPolygonSymDifferenceResult
object ZeroDimensionsPolygonSymDifferenceResult {
  implicit def jtsToResult(geom: jts.Geometry): ZeroDimensionsPolygonSymDifferenceResult =
    geom match {
      case p: jts.Polygon => PolygonResult(p)
      case gc: jts.GeometryCollection => GeometryCollectionResult(gc)
      case _ =>
        sys.error(s"Unexpected result for ZeroDimensions-Polygon symDifference: ${geom.getGeometryType}")
    }
}

abstract sealed trait ZeroDimensionsMultiPolygonSymDifferenceResult
object ZeroDimensionsMultiPolygonSymDifferenceResult {
  implicit def jtsToResult(geom: jts.Geometry): ZeroDimensionsMultiPolygonSymDifferenceResult =
    geom match {
      case p: jts.Polygon => PolygonResult(p)
      case mp: jts.MultiPolygon => MultiPolygonResult(mp)
      case gc: jts.GeometryCollection => GeometryCollectionResult(gc)
      case _ =>
        sys.error(s"Unexpected result for ZeroDimensions-MultiPolygon symDifference: ${geom.getGeometryType}")
    }
}

abstract sealed trait OneDimensionSymDifferenceResult
object OneDimensionSymDifferenceResult {
  implicit def jtsToResult(geom: jts.Geometry): OneDimensionSymDifferenceResult =
    geom match {
      case l: jts.LineString => LineResult(l)
      case ml: jts.MultiLineString => MultiLineResult(ml)
      case _ => NoResult
    }
}

abstract sealed trait OneDimensionPolygonSymDifferenceResult
object OneDimensionPolygonSymDifferenceResult {
  implicit def jtsToResult(geom: jts.Geometry): OneDimensionPolygonSymDifferenceResult =
    geom match {
      case p: jts.Polygon => PolygonResult(p)
      case gc: jts.GeometryCollection => GeometryCollectionResult(gc)
      case _ =>
        sys.error(s"Unexpected result for Line-Polygon symDifference: ${geom.getGeometryType}")
    }
}

abstract sealed trait OneDimensionMultiPolygonSymDifferenceResult
object OneDimensionMultiPolygonSymDifferenceResult {
  implicit def jtsToResult(geom: jts.Geometry): OneDimensionMultiPolygonSymDifferenceResult =
    geom match {
      case p: jts.Polygon => PolygonResult(p)
      case mp: jts.MultiPolygon => MultiPolygonResult(mp)
      case gc: jts.GeometryCollection => GeometryCollectionResult(gc)
      case _ =>
        sys.error(s"Unexpected result for Line-Polygon symDifference: ${geom.getGeometryType}")
    }
}

abstract sealed trait TwoDimensionsSymDifferenceResult
object TwoDimensionsSymDifferenceResult {
  implicit def jtsToResult(geom: jts.Geometry): TwoDimensionsSymDifferenceResult =
    geom match {
      case p: jts.Polygon => PolygonResult(p)
      case mp: jts.MultiPolygon => MultiPolygonResult(mp)
      case _ => NoResult
    }
}

case object NoResult extends Result
<<<<<<< HEAD
  with PointGeometryIntersectionResult
  with OneDimensionsAtLeastOneDimensionsIntersectionResult
  with PolygonPolygonIntersectionResult
  with PointSetGeometryIntersectionResult
  with PolygonSetIntersectionResult
  with OneDimensionsBoundaryResult
=======
  with PointOrNoResult
  with LineLineIntersectionResult
  with LinePolygonIntersectionResult
  with PolygonPolygonIntersectionResult
  with MultiPointIntersectionResult
  with MultiLineIntersectionResult
  with MultiPolygonIntersectionResult
  with LineBoundaryResult
>>>>>>> 98336646
  with PointGeometryDifferenceResult
  with LineXDifferenceResult
  with PolygonPolygonDifferenceResult
  with MultiPointDifferenceResult
  with PointPointSymDifferenceResult
  with OneDimensionSymDifferenceResult
  with TwoDimensionsSymDifferenceResult
  with ZeroDimensionsMultiPointSymDifferenceResult

case class PointResult(p: Point) extends Result
<<<<<<< HEAD
  with PointGeometryIntersectionResult
  with OneDimensionsAtLeastOneDimensionsIntersectionResult
  with PolygonPolygonIntersectionResult
  with PointSetGeometryIntersectionResult
  with PolygonSetIntersectionResult
=======
  with PointOrNoResult
  with LineLineIntersectionResult
  with LinePolygonIntersectionResult
  with PolygonPolygonIntersectionResult
  with MultiPointIntersectionResult
  with MultiLineIntersectionResult
  with MultiPolygonIntersectionResult
>>>>>>> 98336646
  with PointZeroDimensionsUnionResult
  with PointGeometryDifferenceResult
  with MultiPointDifferenceResult
  with ZeroDimensionsMultiPointSymDifferenceResult

case class LineResult(l: Line) extends Result
  with OneDimensionsAtLeastOneDimensionsIntersectionResult
  with PolygonPolygonIntersectionResult
<<<<<<< HEAD
  with PolygonSetIntersectionResult
=======
  with MultiLineIntersectionResult
  with MultiPolygonIntersectionResult
>>>>>>> 98336646
  with PointLineUnionResult
  with LineLineUnionResult
  with LinePointDifferenceResult
  with LineXDifferenceResult
  with PointMultiLineUnionResult
  with PolygonBoundaryResult
  with ZeroDimensionsLineSymDifferenceResult
  with OneDimensionSymDifferenceResult
  with ZeroDimensionsMultiLineSymDifferenceResult

case class PolygonResult(p: Polygon) extends Result
  with PolygonPolygonIntersectionResult
  with AtMostOneDimensionPolygonUnionResult
  with PolygonPolygonUnionResult
  with MultiPolygonIntersectionResult
  with AtMostOneDimensionMultiPolygonUnionResult
  with PolygonXDifferenceResult
  with PolygonPolygonDifferenceResult
  with ZeroDimensionsPolygonSymDifferenceResult
  with OneDimensionPolygonSymDifferenceResult
  with TwoDimensionsSymDifferenceResult
  with ZeroDimensionsMultiPolygonSymDifferenceResult
  with OneDimensionMultiPolygonSymDifferenceResult

case class MultiPointResult(ps: Set[Point]) extends Result
  with PolygonPolygonIntersectionResult
<<<<<<< HEAD
  with PointSetGeometryIntersectionResult
  with PolygonSetIntersectionResult
  with PointZeroDimensionsUnionResult
  with OneDimensionsBoundaryResult
  with PointSetDifferenceResult
  with PointPointSymDifferenceResult
  with ZeroDimensionsPointSetSymDifferenceResult
  with OneDimensionsAtLeastOneDimensionsIntersectionResult

case class LineSetResult(ls: Set[Line]) extends Result
  with PolygonPolygonIntersectionResult
  with PolygonSetIntersectionResult
=======
  with MultiPointIntersectionResult
  with MultiLineIntersectionResult
  with MultiPolygonIntersectionResult
  with PointZeroDimensionsUnionResult
  with LineBoundaryResult
  with MultiPointDifferenceResult
  with PointPointSymDifferenceResult
  with ZeroDimensionsMultiPointSymDifferenceResult
  with LinePolygonIntersectionResult
  with LineLineIntersectionResult

case class MultiLineResult(ls: Set[Line]) extends Result
  with LinePolygonIntersectionResult
  with PolygonPolygonIntersectionResult
  with MultiLineIntersectionResult
  with MultiPolygonIntersectionResult
>>>>>>> 98336646
  with LineLineUnionResult
  with LinePointDifferenceResult
  with LineXDifferenceResult
  with PointMultiLineUnionResult
  with MultiLinePointDifferenceResult
  with PolygonBoundaryResult
<<<<<<< HEAD
  with OneDimensionsSymDifferenceResult
  with ZeroDimensionsLineSetSymDifferenceResult
  with OneDimensionsAtLeastOneDimensionsIntersectionResult
=======
  with OneDimensionSymDifferenceResult
  with ZeroDimensionsMultiLineSymDifferenceResult
  with LineLineIntersectionResult
>>>>>>> 98336646

object MultiLineResult {
  implicit def jtsToResult(geom: jts.Geometry): MultiLineResult =
    geom match {
      case ml: jts.MultiLineString => MultiLineResult(ml)
      case _ =>
        sys.error(s"Unexpected result: ${geom.getGeometryType}")
    }
}

case class MultiPolygonResult(ps: Set[Polygon]) extends Result
  with PolygonPolygonIntersectionResult
  with PolygonPolygonUnionResult
  with MultiPolygonIntersectionResult
  with AtMostOneDimensionMultiPolygonUnionResult
  with PolygonPolygonDifferenceResult
  with MultiPolygonXDifferenceResult
  with TwoDimensionsSymDifferenceResult
  with ZeroDimensionsMultiPolygonSymDifferenceResult
  with OneDimensionMultiPolygonSymDifferenceResult

case class GeometryCollectionResult(gc: GeometryCollection) extends Result
  with PolygonPolygonIntersectionResult
<<<<<<< HEAD
  with PolygonSetIntersectionResult
=======
  with MultiLineIntersectionResult
  with MultiPolygonIntersectionResult
>>>>>>> 98336646
  with PointLineUnionResult
  with AtMostOneDimensionPolygonUnionResult
  with AtMostOneDimensionMultiPolygonUnionResult
  with PointMultiLineUnionResult
  with ZeroDimensionsLineSymDifferenceResult
  with ZeroDimensionsPolygonSymDifferenceResult
<<<<<<< HEAD
  with OneDimensionsPolygonSymDifferenceResult
  with ZeroDimensionsLineSetSymDifferenceResult
  with ZeroDimensionsPolygonSetSymDifferenceResult
  with OneDimensionsPolygonSetSymDifferenceResult
  with OneDimensionsAtLeastOneDimensionsIntersectionResult
=======
  with OneDimensionPolygonSymDifferenceResult
  with ZeroDimensionsMultiLineSymDifferenceResult
  with ZeroDimensionsMultiPolygonSymDifferenceResult
  with OneDimensionMultiPolygonSymDifferenceResult
  with LinePolygonIntersectionResult
>>>>>>> 98336646
<|MERGE_RESOLUTION|>--- conflicted
+++ resolved
@@ -33,36 +33,18 @@
     }
 }
 
-<<<<<<< HEAD
-abstract sealed trait OneDimensionsAtLeastOneDimensionsIntersectionResult
-object OneDimensionsAtLeastOneDimensionsIntersectionResult {
-  implicit def jtsToResult(geom: jts.Geometry): OneDimensionsAtLeastOneDimensionsIntersectionResult =
-=======
-abstract sealed trait LineLineIntersectionResult
-object LineLineIntersectionResult {
-  implicit def jtsToResult(geom: jts.Geometry): LineLineIntersectionResult =
-    geom match {
-      case g: jts.Geometry if g.isEmpty => NoResult
-      case p: jts.Point => PointResult(p)
-      case l: jts.LineString => LineResult(l)
-      case mp: jts.MultiPoint => MultiPointResult(mp)
-      case ml: jts.MultiLineString => MultiLineResult(ml)
-      case _ => sys.error(s"Unexpected result for Line-Line intersection: ${geom.getGeometryType}")
-    }
-}
-
-abstract sealed trait LinePolygonIntersectionResult
-object LinePolygonIntersectionResult {
-  implicit def jtsToResult(geom: jts.Geometry): LinePolygonIntersectionResult =
->>>>>>> 98336646
-    geom match {
-      case g: jts.Geometry if g.isEmpty => NoResult
-      case p: jts.Point => PointResult(p)
-      case l: jts.LineString => LineResult(l)
-      case mp: jts.MultiPoint => MultiPointResult(mp)
-      case ml: jts.MultiLineString => MultiLineResult(ml)
-      case gc: jts.GeometryCollection => GeometryCollectionResult(gc)
-      case _ => sys.error(s"Unexpected result for Line-AtLeastOneDimensions intersection: ${geom.getGeometryType}")
+abstract sealed trait OneDimensionAtLeastOneDimensionIntersectionResult
+object OneDimensionAtLeastOneDimensionIntersectionResult {
+  implicit def jtsToResult(geom: jts.Geometry): OneDimensionAtLeastOneDimensionIntersectionResult =
+    geom match {
+      case g: jts.Geometry if g.isEmpty => NoResult
+      case p: jts.Point => PointResult(p)
+      case l: jts.LineString => LineResult(l)
+      case mp: jts.MultiPoint => MultiPointResult(mp)
+      case ml: jts.MultiLineString => MultiLineResult(ml)
+      case gc: jts.GeometryCollection => GeometryCollectionResult(gc)
+      case _ => 
+        sys.error(s"Unexpected result for OneDimension-AtLeastOneDimension intersection: ${geom.getGeometryType}")
     }
 }
 
@@ -81,41 +63,15 @@
     }
 }
 
-<<<<<<< HEAD
-abstract sealed trait PointSetGeometryIntersectionResult
-object PointSetGeometryIntersectionResult {
-  implicit def jtsToResult(geom: jts.Geometry): PointSetGeometryIntersectionResult =
-=======
-abstract sealed trait MultiPointIntersectionResult
-object MultiPointIntersectionResult {
-  implicit def jtsToResult(geom: jts.Geometry): MultiPointIntersectionResult =
-    geom match {
-      case p: jts.Point => if (p.isEmpty) NoResult else PointResult(p)
-      case mp: jts.MultiPoint => MultiPointResult(mp)
-      case x => 
-        sys.error(s"Unexpected result for MultiPoint intersection: ${geom.getGeometryType}")
-    }
-}
-
-abstract sealed trait MultiLineIntersectionResult
-object MultiLineIntersectionResult {
-  implicit def jtsToResult(geom: jts.Geometry): MultiLineIntersectionResult =
->>>>>>> 98336646
-    geom match {
-      case g: jts.Geometry if g.isEmpty => NoResult
-      case p: jts.Point => PointResult(p)
-<<<<<<< HEAD
+abstract sealed trait MultiPointGeometryIntersectionResult
+object MultiPointGeometryIntersectionResult {
+  implicit def jtsToResult(geom: jts.Geometry): MultiPointGeometryIntersectionResult =
+    geom match {
+      case g: jts.Geometry if g.isEmpty => NoResult
+      case p: jts.Point => PointResult(p)
       case mp: jts.MultiPoint => PointSetResult(mp)
       case x => 
-        sys.error(s"Unexpected result for PointSet-Geometry intersection: ${geom.getGeometryType}")
-=======
-      case l: jts.LineString => if(l.isEmpty) NoResult else LineResult(l)
-      case mp: jts.MultiPoint => MultiPointResult(mp)
-      case ml: jts.MultiLineString => MultiLineResult(ml)
-      case gc: jts.GeometryCollection => GeometryCollectionResult(gc)
-      case x => 
-        sys.error(s"Unexpected result for MultiLine intersection: ${geom.getGeometryType}")
->>>>>>> 98336646
+        sys.error(s"Unexpected result for MultiPoint-Geometry intersection: ${geom.getGeometryType}")
     }
 }
 
@@ -301,19 +257,14 @@
 
 // -- Boundary
 
-abstract sealed trait OneDimensionsBoundaryResult
-object OneDimensionsBoundaryResult {
-  implicit def jtsToResult(geom: jts.Geometry): OneDimensionsBoundaryResult =
-    geom match {
-<<<<<<< HEAD
+abstract sealed trait OneDimensionBoundaryResult
+object OneDimensionBoundaryResult {
+  implicit def jtsToResult(geom: jts.Geometry): OneDimensionBoundaryResult =
+    geom match {
       case g: jts.Geometry if g.isEmpty => NoResult  // do we need this case? A Line can't be empty. What about empty LineSet?
-      case mp: jts.MultiPoint => PointSetResult(mp)
+      case mp: jts.MultiPoint => MultiPointResult(mp)
       case _ =>
         sys.error(s"Unexpected result for Line boundary: ${geom.getGeometryType}")
-=======
-      case mp: jts.MultiPoint => MultiPointResult(mp)
-      case _ => NoResult
->>>>>>> 98336646
     }
 }
 
@@ -444,23 +395,12 @@
 }
 
 case object NoResult extends Result
-<<<<<<< HEAD
-  with PointGeometryIntersectionResult
-  with OneDimensionsAtLeastOneDimensionsIntersectionResult
-  with PolygonPolygonIntersectionResult
-  with PointSetGeometryIntersectionResult
-  with PolygonSetIntersectionResult
-  with OneDimensionsBoundaryResult
-=======
   with PointOrNoResult
-  with LineLineIntersectionResult
-  with LinePolygonIntersectionResult
-  with PolygonPolygonIntersectionResult
-  with MultiPointIntersectionResult
-  with MultiLineIntersectionResult
-  with MultiPolygonIntersectionResult
-  with LineBoundaryResult
->>>>>>> 98336646
+  with OneDimensionAtLeastOneDimensionIntersectionResult
+  with PolygonPolygonIntersectionResult
+  with MultiPointGeometryIntersectionResult
+  with MultiPolygonIntersectionResult
+  with OneDimensionBoundaryResult
   with PointGeometryDifferenceResult
   with LineXDifferenceResult
   with PolygonPolygonDifferenceResult
@@ -471,21 +411,11 @@
   with ZeroDimensionsMultiPointSymDifferenceResult
 
 case class PointResult(p: Point) extends Result
-<<<<<<< HEAD
-  with PointGeometryIntersectionResult
-  with OneDimensionsAtLeastOneDimensionsIntersectionResult
-  with PolygonPolygonIntersectionResult
-  with PointSetGeometryIntersectionResult
-  with PolygonSetIntersectionResult
-=======
   with PointOrNoResult
-  with LineLineIntersectionResult
-  with LinePolygonIntersectionResult
-  with PolygonPolygonIntersectionResult
-  with MultiPointIntersectionResult
-  with MultiLineIntersectionResult
-  with MultiPolygonIntersectionResult
->>>>>>> 98336646
+  with OneDimensionAtLeastOneDimensionIntersectionResult
+  with PolygonPolygonIntersectionResult
+  with MultiPointGeometryIntersectionResult
+  with MultiPolygonIntersectionResult
   with PointZeroDimensionsUnionResult
   with PointGeometryDifferenceResult
   with MultiPointDifferenceResult
@@ -494,12 +424,7 @@
 case class LineResult(l: Line) extends Result
   with OneDimensionsAtLeastOneDimensionsIntersectionResult
   with PolygonPolygonIntersectionResult
-<<<<<<< HEAD
-  with PolygonSetIntersectionResult
-=======
-  with MultiLineIntersectionResult
-  with MultiPolygonIntersectionResult
->>>>>>> 98336646
+  with MultiPolygonIntersectionResult
   with PointLineUnionResult
   with LineLineUnionResult
   with LinePointDifferenceResult
@@ -526,52 +451,27 @@
 
 case class MultiPointResult(ps: Set[Point]) extends Result
   with PolygonPolygonIntersectionResult
-<<<<<<< HEAD
-  with PointSetGeometryIntersectionResult
-  with PolygonSetIntersectionResult
+  with MultiPointGeometryIntersectionResult
+  with MultiPolygonIntersectionResult
   with PointZeroDimensionsUnionResult
-  with OneDimensionsBoundaryResult
-  with PointSetDifferenceResult
+  with OneDimensionBoundaryResult
+  with MultiPointDifferenceResult
   with PointPointSymDifferenceResult
   with ZeroDimensionsPointSetSymDifferenceResult
-  with OneDimensionsAtLeastOneDimensionsIntersectionResult
-
-case class LineSetResult(ls: Set[Line]) extends Result
-  with PolygonPolygonIntersectionResult
-  with PolygonSetIntersectionResult
-=======
-  with MultiPointIntersectionResult
-  with MultiLineIntersectionResult
-  with MultiPolygonIntersectionResult
-  with PointZeroDimensionsUnionResult
-  with LineBoundaryResult
-  with MultiPointDifferenceResult
-  with PointPointSymDifferenceResult
-  with ZeroDimensionsMultiPointSymDifferenceResult
-  with LinePolygonIntersectionResult
-  with LineLineIntersectionResult
+  with OneDimensionAtLeastOneDimensionIntersectionResult
 
 case class MultiLineResult(ls: Set[Line]) extends Result
-  with LinePolygonIntersectionResult
-  with PolygonPolygonIntersectionResult
-  with MultiLineIntersectionResult
-  with MultiPolygonIntersectionResult
->>>>>>> 98336646
+  with PolygonPolygonIntersectionResult
+  with MultiPolygonIntersectionResult
   with LineLineUnionResult
   with LinePointDifferenceResult
   with LineXDifferenceResult
   with PointMultiLineUnionResult
   with MultiLinePointDifferenceResult
   with PolygonBoundaryResult
-<<<<<<< HEAD
-  with OneDimensionsSymDifferenceResult
-  with ZeroDimensionsLineSetSymDifferenceResult
-  with OneDimensionsAtLeastOneDimensionsIntersectionResult
-=======
   with OneDimensionSymDifferenceResult
   with ZeroDimensionsMultiLineSymDifferenceResult
-  with LineLineIntersectionResult
->>>>>>> 98336646
+  with OneDimensionAtLeastOneDimensionIntersectionResult
 
 object MultiLineResult {
   implicit def jtsToResult(geom: jts.Geometry): MultiLineResult =
@@ -595,28 +495,15 @@
 
 case class GeometryCollectionResult(gc: GeometryCollection) extends Result
   with PolygonPolygonIntersectionResult
-<<<<<<< HEAD
-  with PolygonSetIntersectionResult
-=======
-  with MultiLineIntersectionResult
-  with MultiPolygonIntersectionResult
->>>>>>> 98336646
+  with MultiPolygonIntersectionResult
   with PointLineUnionResult
   with AtMostOneDimensionPolygonUnionResult
   with AtMostOneDimensionMultiPolygonUnionResult
   with PointMultiLineUnionResult
   with ZeroDimensionsLineSymDifferenceResult
   with ZeroDimensionsPolygonSymDifferenceResult
-<<<<<<< HEAD
-  with OneDimensionsPolygonSymDifferenceResult
-  with ZeroDimensionsLineSetSymDifferenceResult
-  with ZeroDimensionsPolygonSetSymDifferenceResult
-  with OneDimensionsPolygonSetSymDifferenceResult
-  with OneDimensionsAtLeastOneDimensionsIntersectionResult
-=======
   with OneDimensionPolygonSymDifferenceResult
   with ZeroDimensionsMultiLineSymDifferenceResult
   with ZeroDimensionsMultiPolygonSymDifferenceResult
   with OneDimensionMultiPolygonSymDifferenceResult
-  with LinePolygonIntersectionResult
->>>>>>> 98336646
+  with OneDimensionAtLeastOneDimensionIntersectionResult
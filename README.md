--- conflicted
+++ resolved
@@ -77,32 +77,7 @@
 res1: Double = 5.666666666666667
 ```
 
-<<<<<<< HEAD
 ## Documentation
-=======
-## Index of ReadMe docs
-Throughout this repo, you'll find readme documents specific to particular the modules in which they're found.
-
-1. [deploy-ec2](./scripts/deploy-ec2) - deploying GeoTrellis on AWS EC2
-2. [`geotrellis.graph`](./graph) - experimental code for converting to/from TileLayerRDDs and GraphX
-3. [`geotrellis.proj4`](./proj4/src/main/scala/geotrellis/proj4) - converting raster data between projections
-4. [`geotrellis.raster`](./raster/src/main/scala/geotrellis/raster) - documentation about creating and using raster data
-  1. [`geotrellis.raster.imagery`](./raster/src/main/scala/geotrellis/raster/imagery) - cloud removal with multi-band imagery
-  2. [`geotrellis.raster.interpolation`](./raster/src/main/scala/geotrellis/raster/interpolation) - Kriging interpolation from raster data
-  3. [`geotrellis.raster.io`](./raster/src/main/scala/geotrellis/raster/io)
-  4. [`geotrellis.raster.op`](./raster/src/main/scala/geotrellis/raster/op) - Map Algebra operations
-  5. [`geotrellis.raster.render`](./raster/src/main/scala/geotrellis/raster/render) - rendering results as PNGs
-  6. [`geotrellis.raster.resample`](./raster/src/main/scala/geotrellis/raster/resample) - changing a tile's resolution
-5. [`geotrellis.vector`](./vector/src/main/scala/geotrellis/vector) - creating and using vector data
-  1. [`geotrellis.vector.interpolation`](./vector/src/main/scala/geotrellis/vector/interpolation) - Kriging interpoloation from vector point data
-  2. [`geotrellis.vector.io.json`](./vector/src/main/scala/geotrellis/vector/io/json/) - parsing vector data as GeoJSON
-6. [spark-etl](./spark-etl) - ingesting raster data and storing as Raster RDDs using Spark
-7. [spark](./spark/op) - performing raster operations on Raster RDDs using Spark
-
-
-
-## API Reference
->>>>>>> 3a3f2f46
 
 - Further examples and documentation of GeoTrellis use-cases can be found in the [docs/](./docs) folder
 - *Scaladocs* for the latest version of the project can be found here:
@@ -129,7 +104,6 @@
 
 Feedback and contributions to the project, no matter what kind,
 are always very welcome. A CLA is required for contribution, see
-the [CLA FAQ](https://github.com/geotrellis/geotrellis/wiki/Contributor-license-agreement-FAQ)
-on the wiki for more information. Please refer to the
-[Scala style guide](http://docs.scala-lang.org/style/) for
-formatting patches to the codebase.+[contributing.md](./contributing.md) for more information. Please
+refer to the [Scala style guide](http://docs.scala-lang.org/style/)
+for formatting patches to the codebase.
package geotrellis.spark.op.local

import geotrellis.raster._
import geotrellis.spark._
import geotrellis.spark.op._
import geotrellis.raster.op.local.Min
<<<<<<< HEAD
import org.apache.spark.Partitioner
=======
import org.apache.spark.rdd.RDD
>>>>>>> 629ca364

trait MinTileRDDMethods[K] extends TileRDDMethods[K] {
  /** Min a constant Int value to each cell. */
  def localMin(i: Int) =
    self.mapValues { r => Min(r, i) }

  /** Min a constant Double value to each cell. */
  def localMin(d: Double) =
    self.mapValues { r => Min(r, d) }

  /** Min the values of each cell in each raster.  */
<<<<<<< HEAD
  def localMin(other: Self): Self = localMin(other, None)
  def localMin(other: Self, partitioner: Option[Partitioner]): Self =
    self.combineValues(other, partitioner)(Min.apply)

  /** Min the values of each cell in each raster.  */
  def localMin(others: Seq[Self]): Self = localMin(others, None)
  def localMin(others: Seq[Self], partitioner: Option[Partitioner]): Self =
    self.combineValues(others, partitioner)(Min.apply)
=======
  def localMin(other: RDD[(K, Tile)]) =
    self.combineValues(other)(Min.apply)

  /** Min the values of each cell in each raster.  */
  def localMin(others: Seq[RDD[(K, Tile)]]) =
    self.combineValues(others)(Min.apply)
>>>>>>> 629ca364
}<|MERGE_RESOLUTION|>--- conflicted
+++ resolved
@@ -4,11 +4,8 @@
 import geotrellis.spark._
 import geotrellis.spark.op._
 import geotrellis.raster.op.local.Min
-<<<<<<< HEAD
 import org.apache.spark.Partitioner
-=======
 import org.apache.spark.rdd.RDD
->>>>>>> 629ca364
 
 trait MinTileRDDMethods[K] extends TileRDDMethods[K] {
   /** Min a constant Int value to each cell. */
@@ -20,21 +17,12 @@
     self.mapValues { r => Min(r, d) }
 
   /** Min the values of each cell in each raster.  */
-<<<<<<< HEAD
-  def localMin(other: Self): Self = localMin(other, None)
-  def localMin(other: Self, partitioner: Option[Partitioner]): Self =
+  def localMin(other: RDD[(K, Tile)]): RDD[(K, Tile)] = localMin(other, None)
+  def localMin(other: RDD[(K, Tile)], partitioner: Option[Partitioner]): RDD[(K, Tile)] =
     self.combineValues(other, partitioner)(Min.apply)
 
   /** Min the values of each cell in each raster.  */
-  def localMin(others: Seq[Self]): Self = localMin(others, None)
-  def localMin(others: Seq[Self], partitioner: Option[Partitioner]): Self =
+  def localMin(others: Seq[RDD[(K, Tile)]]): RDD[(K, Tile)] = localMin(others, None)
+  def localMin(others: Seq[RDD[(K, Tile)]], partitioner: Option[Partitioner]): RDD[(K, Tile)] =
     self.combineValues(others, partitioner)(Min.apply)
-=======
-  def localMin(other: RDD[(K, Tile)]) =
-    self.combineValues(other)(Min.apply)
-
-  /** Min the values of each cell in each raster.  */
-  def localMin(others: Seq[RDD[(K, Tile)]]) =
-    self.combineValues(others)(Min.apply)
->>>>>>> 629ca364
 }
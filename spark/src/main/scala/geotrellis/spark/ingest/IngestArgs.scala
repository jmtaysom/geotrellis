--- conflicted
+++ resolved
@@ -8,10 +8,7 @@
 
 
 trait IngestArgs extends FieldArgs {
-<<<<<<< HEAD
-=======
   /** Hadoop url for layer file or directory (file, hdfs, s3n, ..) */
->>>>>>> 4f627f3a
   @Required var input: String = _
   
   /** Layer name to be used in the catalog */
@@ -25,12 +22,9 @@
   
   /** Clobber layer if it already exists in the catalog */
   var clobber: Boolean = false
-<<<<<<< HEAD
-=======
   
   /** Partition the records imediatly after input, before ingest.
    * In case of input being a single file this has dramatic impacts on performance. */
->>>>>>> 4f627f3a
   var partitions: Int = 24
 
   def destCrs: CRS = CRS.fromName(crs)

--- conflicted
+++ resolved
@@ -5,7 +5,6 @@
 
 trait FocalTileLayerRDDMethods[K] extends FocalOperation[K] {
 
-<<<<<<< HEAD
   def focalSum(n: Neighborhood, target: TargetCell = TargetCell.All) =
     focal(n) { (tile, bounds) => Sum(tile, n, bounds, target) }
 
@@ -35,49 +34,25 @@
   def focalConvolve(k: Kernel, target: TargetCell = TargetCell.All) =
    focal(k) { (tile, bounds) => Convolve(tile, k, bounds, target) }
 
+  /** Calculates the aspect of each cell in a raster.
+   *
+   * @see [[geotrellis.raster.mapalgebra.focal.Aspect]]
+   */
   def aspect(target: TargetCell = TargetCell.All) = {
     val n = Square(1)
     focalWithCellSize(n) { (tile, bounds, cellSize) =>
       Aspect(tile, n, bounds, cellSize, target)
     }
-  }
-
-  def slope(zFactor: Double = 1.0, target: TargetCell = TargetCell.All) = {
-    val n = Square(1)
-    focalWithCellSize(n) { (tile, bounds, cellSize) =>
-      Slope(tile, n, bounds, cellSize, zFactor, target)
-    }
-=======
-  def focalSum(n: Neighborhood) = focal(n) { (tile, bounds) => Sum(tile, n, bounds) }
-  def focalMin(n: Neighborhood) = focal(n) { (tile, bounds) => Min(tile, n, bounds) }
-  def focalMax(n: Neighborhood) = focal(n) { (tile, bounds) => Max(tile, n, bounds) }
-  def focalMean(n: Neighborhood) = focal(n) { (tile, bounds) => Mean(tile, n, bounds) }
-  def focalMedian(n: Neighborhood) = focal(n) { (tile, bounds) => Median(tile, n, bounds) }
-  def focalMode(n: Neighborhood) = focal(n) { (tile, bounds) => Mode(tile, n, bounds) }
-  def focalStandardDeviation(n: Neighborhood) = focal(n) { (tile, bounds) => StandardDeviation(tile, n, bounds) }
-  def focalConway() = { val n = Square(1) ; focal(n) { (tile, bounds) => Sum(tile, n, bounds) } }
-  def focalConvolve(k: Kernel) = { focal(k) { (tile, bounds) => Convolve(tile, k, bounds) } }
-
-  /** Calculates the aspect of each cell in a raster.
-   *
-   * @see [[geotrellis.raster.mapalgebra.focal.Aspect]]
-   */
-  def aspect() = {
-    val n = Square(1)
-    focalWithCellSize(n) { (tile, bounds, cellSize) =>
-      Aspect(tile, n, bounds, cellSize)
-    }.mapContext(_.copy(cellType = DoubleConstantNoDataCellType))
-  }
+  }.mapContext(_.copy(cellType = DoubleConstantNoDataCellType))
 
   /** Calculates the slope of each cell in a raster.
    *
    * @see [[geotrellis.raster.mapalgebra.focal.Slope]]
    */
-  def slope(zFactor: Double = 1.0) = {
+  def slope(zFactor: Double = 1.0, target: TargetCell = TargetCell.All) = {
     val n = Square(1)
     focalWithCellSize(n) { (tile, bounds, cellSize) =>
-      Slope(tile, n, bounds, cellSize, zFactor)
+      Slope(tile, n, bounds, cellSize, zFactor, target)
     }.mapContext(_.copy(cellType = DoubleConstantNoDataCellType))
->>>>>>> 63bb7983
   }
 }
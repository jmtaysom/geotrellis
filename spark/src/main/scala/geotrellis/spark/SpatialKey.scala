--- conflicted
+++ resolved
@@ -37,8 +37,6 @@
       }
   }
 
-<<<<<<< HEAD
-=======
   implicit object SpatialKeyBoundable extends Boundable[SpatialKey] {
     def minBound(a: SpatialKey, b: SpatialKey) = {
       SpatialKey(math.min(a.col, b.col), math.min(a.row, b.row))
@@ -47,11 +45,4 @@
       SpatialKey(math.max(a.col, b.col), math.max(a.row, b.row))
     }
   }
-}
-
-/** A SpatialKey designates the spatial positioning of a layer's tile. */
-case class SpatialKey(col: Int, row: Int) extends Product2[Int, Int] {
-  def _1 = col
-  def _2 = row
->>>>>>> 5d506bf8
 }
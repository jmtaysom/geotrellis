package geotrellis.spark.io.s3

import com.amazonaws.auth.DefaultAWSCredentialsProviderChain
import com.amazonaws.retry.PredefinedRetryPolicies
import geotrellis.raster.Tile
import geotrellis.spark._
import geotrellis.spark.io._
import geotrellis.spark.io.index._
import geotrellis.spark.io.json._
import org.apache.spark._
import spray.json.JsonFormat

import scala.reflect._

object S3RasterCatalog {  
  def defaultS3Client = 
    () => {
      val provider = new DefaultAWSCredentialsProviderChain()
      val config = new com.amazonaws.ClientConfiguration
      config.setMaxConnections(128)
      config.setMaxErrorRetry(16)
      config.setConnectionTimeout(100000)
      config.setSocketTimeout(100000)
      config.setRetryPolicy(PredefinedRetryPolicies.getDefaultRetryPolicyWithCustomMaxRetries(32))
      new AmazonS3Client(provider, config)
    }
  
  private def layerPath(layerId: LayerId) = 
    s"${layerId.name}/${layerId.zoom}"  

  def apply(bucket: String, rootPath: String, s3client: () => S3Client = defaultS3Client)
    (implicit sc: SparkContext): S3RasterCatalog = {
    
    val attributeStore = new S3AttributeStore(s3client(), bucket, rootPath)
    new S3RasterCatalog(bucket, rootPath, attributeStore, s3client)
  }
}

class S3RasterCatalog(
  bucket: String,
  rootPath: String,
  val attributeStore: S3AttributeStore,    
  s3client: ()=>S3Client)
(implicit sc: SparkContext) extends AttributeCaching[S3LayerMetaData] {
  import S3RasterCatalog._

<<<<<<< HEAD
  def read[K: RasterRDDReader: JsonFormat: ClassTag](layerId: LayerId, rasterQuery: RasterRDDQuery[K], numPartitions: Int = sc.defaultParallelism): RasterRDD[K] = {
    try {
      val metadata  = getLayerMetadata(layerId)
      val keyBounds = getLayerKeyBounds(layerId)                
      val index     = getLayerKeyIndex(layerId)

      val queryBounds = rasterQuery(metadata.rasterMetaData, keyBounds)
      implicitly[RasterRDDReader[K]].read(s3client, metadata, keyBounds, index, numPartitions)(layerId, queryBounds)
    } catch {
      case e: AttributeNotFoundError => throw new LayerNotFoundError(layerId)
    }
=======
  def read[K: RasterRDDReader: Boundable: JsonFormat: ClassTag](layerId: LayerId, rasterQuery: RasterRDDQuery[K], numPartitions: Int = sc.defaultParallelism): RasterRDD[K] = {
    val metadata  = getLayerMetadata(layerId)
    val keyBounds = getLayerKeyBounds(layerId)                
    val index     = getLayerKeyIndex(layerId)

    val queryBounds = rasterQuery(metadata.rasterMetaData, keyBounds)
    implicitly[RasterRDDReader[K]].read(s3client, metadata, keyBounds, index, numPartitions)(layerId, queryBounds)
>>>>>>> 5f749511
  }

	def read[K: RasterRDDReader: Boundable: JsonFormat: ClassTag](layerId: LayerId, numPartitions: Int = sc.defaultParallelism): RasterRDD[K] =
		query[K](layerId, numPartitions).toRDD

  def query[K: RasterRDDReader: Boundable: JsonFormat: ClassTag](layerId: LayerId): BoundRasterRDDQuery[K] ={
    new BoundRasterRDDQuery[K](new RasterRDDQuery[K], read(layerId, _, sc.defaultParallelism))
  }

  def query[K: RasterRDDReader: Boundable: JsonFormat: ClassTag](layerId: LayerId, numPartitions: Int): BoundRasterRDDQuery[K] = {
    new BoundRasterRDDQuery[K](new RasterRDDQuery[K], read(layerId, _, numPartitions))
  }

  def writer[K: SpatialComponent: RasterRDDWriter: Boundable: JsonFormat: ClassTag](keyIndexMethod: KeyIndexMethod[K]): Writer[LayerId, RasterRDD[K]] =
    writer[K](keyIndexMethod, clobber = true)

  def writer[K: SpatialComponent: RasterRDDWriter: Boundable: JsonFormat: ClassTag](keyIndexMethod: KeyIndexMethod[K], subDir: String): Writer[LayerId, RasterRDD[K]] =
    writer[K](keyIndexMethod, subDir, clobber = true)

  def writer[K: SpatialComponent: RasterRDDWriter: Boundable: JsonFormat: ClassTag](keyIndexMethod: KeyIndexMethod[K], clobber: Boolean): Writer[LayerId, RasterRDD[K]] =
    writer[K](keyIndexMethod, "", clobber = true)  
  
  def writer[K: SpatialComponent: RasterRDDWriter: Boundable: JsonFormat: ClassTag](keyIndexMethod: KeyIndexMethod[K], subDir: String, clobber: Boolean): Writer[LayerId, RasterRDD[K]] =
    new Writer[LayerId, RasterRDD[K]] {
      def write(layerId: LayerId, rdd: RasterRDD[K]): Unit = {
        rdd.persist()

        val path = 
          if (subDir != "")
            s"${rootPath}/${subDir}/${layerPath(layerId)}"
          else
            s"${rootPath}/${layerPath(layerId)}"

        val md = S3LayerMetaData(
            layerId = layerId,
            keyClass = classTag[K].toString,
            rasterMetaData = rdd.metaData,
            bucket = bucket,
            key = path)

        val keyBounds = implicitly[Boundable[K]].getKeyBounds(rdd)
        val index = {
          // Expanding spatial bounds? To allow multi-stage save?
          val indexKeyBounds = {
            val imin = keyBounds.minKey.updateSpatialComponent(SpatialKey(0, 0))
            val imax = keyBounds.maxKey.updateSpatialComponent(SpatialKey(rdd.metaData.tileLayout.layoutCols - 1, rdd.metaData.tileLayout.layoutRows - 1))
            KeyBounds(imin, imax)
          }
          keyIndexMethod.createIndex(indexKeyBounds)
        }

        setLayerMetadata(layerId, md)
        setLayerKeyBounds(layerId, keyBounds)
        setLayerKeyIndex(layerId, index)

        val rddWriter = implicitly[RasterRDDWriter[K]]
        rddWriter.write(s3client, bucket, path, keyBounds, index, clobber)(layerId, rdd)

        rdd.unpersist(blocking = false)
      }
    }

  def tileReader[K: TileReader: JsonFormat: ClassTag](layerId: LayerId): K => Tile = {
    val metadata  = getLayerMetadata(layerId)
    val keyBounds = getLayerKeyBounds(layerId)                
    val index     = getLayerKeyIndex(layerId)
    implicitly[TileReader[K]].read(s3client(), layerId, metadata, index, keyBounds)(_)    
  }
}<|MERGE_RESOLUTION|>--- conflicted
+++ resolved
@@ -44,8 +44,7 @@
 (implicit sc: SparkContext) extends AttributeCaching[S3LayerMetaData] {
   import S3RasterCatalog._
 
-<<<<<<< HEAD
-  def read[K: RasterRDDReader: JsonFormat: ClassTag](layerId: LayerId, rasterQuery: RasterRDDQuery[K], numPartitions: Int = sc.defaultParallelism): RasterRDD[K] = {
+  def read[K: RasterRDDReader: Boundable: JsonFormat: ClassTag](layerId: LayerId, rasterQuery: RasterRDDQuery[K], numPartitions: Int = sc.defaultParallelism): RasterRDD[K] = {
     try {
       val metadata  = getLayerMetadata(layerId)
       val keyBounds = getLayerKeyBounds(layerId)                
@@ -56,19 +55,10 @@
     } catch {
       case e: AttributeNotFoundError => throw new LayerNotFoundError(layerId)
     }
-=======
-  def read[K: RasterRDDReader: Boundable: JsonFormat: ClassTag](layerId: LayerId, rasterQuery: RasterRDDQuery[K], numPartitions: Int = sc.defaultParallelism): RasterRDD[K] = {
-    val metadata  = getLayerMetadata(layerId)
-    val keyBounds = getLayerKeyBounds(layerId)                
-    val index     = getLayerKeyIndex(layerId)
-
-    val queryBounds = rasterQuery(metadata.rasterMetaData, keyBounds)
-    implicitly[RasterRDDReader[K]].read(s3client, metadata, keyBounds, index, numPartitions)(layerId, queryBounds)
->>>>>>> 5f749511
   }
 
-	def read[K: RasterRDDReader: Boundable: JsonFormat: ClassTag](layerId: LayerId, numPartitions: Int = sc.defaultParallelism): RasterRDD[K] =
-		query[K](layerId, numPartitions).toRDD
+  def read[K: RasterRDDReader: Boundable: JsonFormat: ClassTag](layerId: LayerId, numPartitions: Int = sc.defaultParallelism): RasterRDD[K] =
+    query[K](layerId, numPartitions).toRDD
 
   def query[K: RasterRDDReader: Boundable: JsonFormat: ClassTag](layerId: LayerId): BoundRasterRDDQuery[K] ={
     new BoundRasterRDDQuery[K](new RasterRDDQuery[K], read(layerId, _, sc.defaultParallelism))

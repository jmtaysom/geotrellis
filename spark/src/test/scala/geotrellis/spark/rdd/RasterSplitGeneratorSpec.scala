/*
 * Copyright (c) 2014 DigitalGlobe.
 * 
 * Licensed under the Apache License, Version 2.0 (the "License");
 * you may not use this file except in compliance with the License.
 * You may obtain a copy of the License at
 * 
 * http://www.apache.org/licenses/LICENSE-2.0
 * 
 * Unless required by applicable law or agreed to in writing, software
 * distributed under the License is distributed on an "AS IS" BASIS,
 * WITHOUT WARRANTIES OR CONDITIONS OF ANY KIND, either express or implied.
 * See the License for the specific language governing permissions and
 * limitations under the License.
 */

package geotrellis.spark.rdd

import geotrellis.spark.tiling._

import org.scalatest._

class RasterSplitGeneratorSpec extends FunSpec with Matchers {
  describe("RasterSplitGenerator") {
    it("should yield an increment of (-1, -1) (no splits) if tilesPerBlock >= tileCount") {
      val zoomLevel = TilingScheme.GEODETIC.zoomLevel(1)

      // tilesPerBlock == tileCount
      RasterSplitGenerator.computeIncrement(TileExtent(0, 0, 1, 1), 1, 4) should be((-1, -1))
<<<<<<< HEAD
      RasterSplitGenerator(TileExtent(0, 0, 1, 1), zoomLevel, 1, 4).splits should be(Seq.empty)

      // tilesPerBlock > tileCount
      RasterSplitGenerator.computeIncrement(TileExtent(0, 0, 1, 1), 1, 5) should be((-1, -1))
      RasterSplitGenerator(TileExtent(0, 0, 1, 1), zoomLevel, 1, 5).splits should be(Seq.empty)
=======
      RasterSplitGenerator(TileExtent(0, 0, 1, 1), 1, 1, 4).splits should be(Seq.empty)
      // tilesPerBlock > tileCount
      RasterSplitGenerator.computeIncrement(TileExtent(0, 0, 1, 1), 1, 5) should be((-1, -1))
      RasterSplitGenerator(TileExtent(0, 0, 1, 1), 1, 1, 5).splits should be(Seq.empty)
>>>>>>> f4390524
    }

    it("should yield an increment of 2 tiles per split if tileExtent.width > tilesPerBlock") {
      val zoomLevel = TilingScheme.GEODETIC.zoomLevel(3)

      /* 
       * the tile ids look like
       * 	32	33	34	35	36 
       *	24	25	26	27	28
       * 	16	17	18	19	20
       *    8	9	10	11	12
       *    0	1 	2	3	4
       * If the x increments are 2, then one should expect the below split points
       * Note that the compressionFactor isn't playing a role here because of rounding to Int
       */

      RasterSplitGenerator.computeIncrement(TileExtent(0, 0, 4, 4), 1, 2) should be((2, 1))
<<<<<<< HEAD

      RasterSplitGenerator(TileExtent(0, 0, 4, 4), zoomLevel, 1, 2).splits should be(Seq(1,3,4,9,11,12,17,19,20,25,27,28,33,35)) 
=======
      RasterSplitGenerator(TileExtent(0, 0, 4, 4), 3, 1, 2).splits should be(Seq(1,3,4,9,11,12,17,19,20,25,27,28,33,35))
>>>>>>> f4390524
    }

    it("should yield an increment of > 1 (row per split) if tileCount > tilesPerBlock >= tileExtent.width") {
      RasterSplitGenerator.computeIncrement(TileExtent(0, 0, 2, 2), 1, 6) should be((-1, 2))
    }
  }
}<|MERGE_RESOLUTION|>--- conflicted
+++ resolved
@@ -27,18 +27,11 @@
 
       // tilesPerBlock == tileCount
       RasterSplitGenerator.computeIncrement(TileExtent(0, 0, 1, 1), 1, 4) should be((-1, -1))
-<<<<<<< HEAD
       RasterSplitGenerator(TileExtent(0, 0, 1, 1), zoomLevel, 1, 4).splits should be(Seq.empty)
 
       // tilesPerBlock > tileCount
       RasterSplitGenerator.computeIncrement(TileExtent(0, 0, 1, 1), 1, 5) should be((-1, -1))
       RasterSplitGenerator(TileExtent(0, 0, 1, 1), zoomLevel, 1, 5).splits should be(Seq.empty)
-=======
-      RasterSplitGenerator(TileExtent(0, 0, 1, 1), 1, 1, 4).splits should be(Seq.empty)
-      // tilesPerBlock > tileCount
-      RasterSplitGenerator.computeIncrement(TileExtent(0, 0, 1, 1), 1, 5) should be((-1, -1))
-      RasterSplitGenerator(TileExtent(0, 0, 1, 1), 1, 1, 5).splits should be(Seq.empty)
->>>>>>> f4390524
     }
 
     it("should yield an increment of 2 tiles per split if tileExtent.width > tilesPerBlock") {
@@ -56,12 +49,10 @@
        */
 
       RasterSplitGenerator.computeIncrement(TileExtent(0, 0, 4, 4), 1, 2) should be((2, 1))
-<<<<<<< HEAD
 
-      RasterSplitGenerator(TileExtent(0, 0, 4, 4), zoomLevel, 1, 2).splits should be(Seq(1,3,4,9,11,12,17,19,20,25,27,28,33,35)) 
-=======
-      RasterSplitGenerator(TileExtent(0, 0, 4, 4), 3, 1, 2).splits should be(Seq(1,3,4,9,11,12,17,19,20,25,27,28,33,35))
->>>>>>> f4390524
+      val splits = 
+        RasterSplitGenerator(TileExtent(0, 0, 4, 4), zoomLevel, 1, 2).splits 
+      splits should be(Seq(1,3,4,9,11,12,17,19,20,25,27,28,33,35))
     }
 
     it("should yield an increment of > 1 (row per split) if tileCount > tilesPerBlock >= tileExtent.width") {

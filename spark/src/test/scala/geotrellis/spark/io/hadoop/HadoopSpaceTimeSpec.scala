--- conflicted
+++ resolved
@@ -10,9 +10,8 @@
 import geotrellis.spark.io.avro.codecs._
 import org.joda.time.DateTime
 
-<<<<<<< HEAD
 class HadoopSpaceTimeSpec
-  extends PersistenceSpec[SpaceTimeKey, Tile, RasterMetaData]
+  extends PersistenceSpec[SpaceTimeKey, Tile, RasterMetaData[SpaceTimeKey]]
     with SpaceTimeKeyIndexMethods
     with TestEnvironment
     with TestFiles
@@ -25,34 +24,4 @@
   lazy val reindexer = HadoopLayerReindexer(outputLocal)
   lazy val tiles = HadoopTileReader[SpaceTimeKey, Tile](outputLocal)
   lazy val sample =  CoordinateSpaceTime
-=======
-abstract class HadoopSpaceTimeSpec
-  extends PersistenceSpec[SpaceTimeKey, Tile, RasterMetaData[SpaceTimeKey]]
-    with TestEnvironment
-    with TestFiles
-    with CoordinateSpaceTimeTests {
-  lazy val reader = HadoopLayerReader[SpaceTimeKey, Tile, RasterMetaData[SpaceTimeKey]](outputLocal)
-  lazy val deleter = HadoopLayerDeleter(outputLocal)
-  lazy val copier = HadoopLayerCopier[SpaceTimeKey, Tile, RasterMetaData[SpaceTimeKey]](outputLocal)
-  lazy val mover  = HadoopLayerMover[SpaceTimeKey, Tile, RasterMetaData[SpaceTimeKey]](outputLocal)
-  lazy val reindexer = HadoopLayerReindexer[SpaceTimeKey, Tile, RasterMetaData[SpaceTimeKey]](outputLocal, ZCurveKeyIndexMethod.byPattern("YMM"))
-  lazy val tiles = HadoopTileReader[SpaceTimeKey, Tile](outputLocal)
-  lazy val sample =  CoordinateSpaceTime
-}
-
-class HadoopSpaceTimeZCurveByYearSpec extends HadoopSpaceTimeSpec {
-  lazy val writer = HadoopLayerWriter[SpaceTimeKey, Tile, RasterMetaData[SpaceTimeKey]](outputLocal, ZCurveKeyIndexMethod.byYear)
-}
-
-class HadoopSpaceTimeZCurveByFuncSpec extends HadoopSpaceTimeSpec {
-  lazy val writer = HadoopLayerWriter[SpaceTimeKey, Tile, RasterMetaData[SpaceTimeKey]](outputLocal, ZCurveKeyIndexMethod.by{ x =>  if (x < DateTime.now) 1 else 0 })
-}
-
-class HadoopSpaceTimeHilbertSpec extends HadoopSpaceTimeSpec {
-  lazy val writer = HadoopLayerWriter[SpaceTimeKey, Tile, RasterMetaData[SpaceTimeKey]](outputLocal, HilbertKeyIndexMethod(DateTime.now - 20.years, DateTime.now, 4))
-}
-
-class HadoopSpaceTimeHilbertWithResolutionSpec extends HadoopSpaceTimeSpec {
-  lazy val writer = HadoopLayerWriter[SpaceTimeKey, Tile, RasterMetaData[SpaceTimeKey]](outputLocal,  HilbertKeyIndexMethod(2))
->>>>>>> 5dd0938f
 }
--- conflicted
+++ resolved
@@ -6,20 +6,13 @@
 import geotrellis.spark.io.index._
 import geotrellis.spark.testfiles.TestFiles
 import geotrellis.spark._
-import org.apache.hadoop.fs.Path
 import org.joda.time.DateTime
 
 abstract class HadoopSpaceTimeSpec
   extends PersistenceSpec[SpaceTimeKey, Tile]
           with OnlyIfCanRunSpark
           with TestEnvironment with TestFiles
-<<<<<<< HEAD
-          with CoordinateSpaceTimeTests
-          with LayerCopySpaceTimeTileTests
-          with LayerMoveSpaceTimeTileTests {
-=======
           with CoordinateSpaceTimeTests {
->>>>>>> 1284e192
   type Container = RasterRDD[SpaceTimeKey]
 
   lazy val reader = HadoopLayerReader[SpaceTimeKey, Tile, RasterRDD](outputLocal)

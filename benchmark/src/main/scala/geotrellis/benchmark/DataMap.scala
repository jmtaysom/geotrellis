/*
 * Copyright (c) 2014 Azavea.
 * 
 * Licensed under the Apache License, Version 2.0 (the "License");
 * you may not use this file except in compliance with the License.
 * You may obtain a copy of the License at
 * 
 * http://www.apache.org/licenses/LICENSE-2.0
 * 
 * Unless required by applicable law or agreed to in writing, software
 * distributed under the License is distributed on an "AS IS" BASIS,
 * WITHOUT WARRANTIES OR CONDITIONS OF ANY KIND, either express or implied.
 * See the License for the specific language governing permissions and
 * limitations under the License.
 */

package geotrellis.benchmark

import geotrellis.feature._
import geotrellis.raster._
import geotrellis.raster.op.local._

import com.google.caliper.Param

import scala.util.Random
import scala.annotation.tailrec

object DataMap extends BenchmarkRunner(classOf[DataMap])
class DataMap extends OperationBenchmark {
  //@Param(Array("64", "128", "256", "512", "1024", "2048", "4096"))
  @Param(Array("2048"))
  var size: Int = 0

  var ints: Array[Int] = null
  var doubles: Array[Double] = null
  var tile: Tile = null
  var bitTile: BitArrayTile = null
  var byteTile: ByteArrayTile = null
  var shortTile: ShortArrayTile = null

  override def setUp() {
    val len = size * size
    ints = init(len)(Random.nextInt)
    doubles = init(len)(Random.nextDouble)
    tile = ArrayTile(init(len)(Random.nextInt), size, size)

    bitTile = new BitArrayTile(init((len + 7) / 8)(Random.nextInt.toByte), size, size)
    byteTile = new ByteArrayTile(init(len)(Random.nextInt.toByte), size, size)
    shortTile = new ShortArrayTile(init(len)(Random.nextInt.toShort), size, size)
  }


  def timeIntArrayWhileLoop(reps: Int) = run(reps)(intArrayWhileLoop)
  def intArrayWhileLoop = {
    val goal = ints.clone
    var i = 0
    val len = goal.size
    while (i < len) {
      val z = goal(i)
      if (isData(z)) goal(i) = z * 2
      i += 1
    }
    goal
  }
 
  def timeIntArrayTailrec(reps: Int) = run(reps)(intArrayTailrec)
  def intArrayTailrec = {
    val goal = ints.clone
    val len = goal.size
    @inline @tailrec def loop(i: Int) {
      if (i < len) {
        val z = goal(i)
        if (isData(z)) goal(i) = z * 2
        loop(i + 1)
      }
    }
    loop(0)
    goal
  }
 
  def timeDoubleArrayWhileLoop(reps: Int) = run(reps)(doubleArrayWhileLoop)
  def doubleArrayWhileLoop = {
    val goal = doubles.clone
    var i = 0
    val len = goal.size
    while (i < len) {
      val z = goal(i)
      if (isData(z)) goal(i) = z * 2.0
      i += 1
    }
    goal
  }

  import spire.syntax.cfor._
  def timeIntArrayCforLoop(reps: Int) = run(reps)(intArrayCforLoop)
  def intArrayCforLoop = {
    val goal = ints.clone
    val len = goal.size
    cfor(0)(_ < len, _ + 1) { i =>
      val z = goal(i)
      if (isData(z)) goal(i) = z * 2
    }
    goal
  }
<<<<<<< HEAD
 
  def timeTileWhileLoop(reps: Int) = run(reps)(tileWhileLoop)
  def tileWhileLoop = {
    val rcopy = tile.toArrayTile
    val goal = rcopy.toArray
=======

  def timeRasterWhileLoop(reps:Int) = run(reps)(rasterWhileLoop)
  def rasterWhileLoop = {
    val rcopy = raster.toArrayRaster
    val goal = rcopy.data.mutable
>>>>>>> 80d33eb0

    var i = 0
    val len = goal.size
    while (i < len) {
      val z = goal(i)
      if (isData(z)) goal(i) = goal(i) * 2
      i += 1
    }
    rcopy
  }
 
  def timeTileMap(reps: Int) = run(reps)(tileMap)
  def tileMap = tile.map(z => if (isData(z)) z * 2 else NODATA)

  def timeTileMapIfSet(reps: Int) = run(reps)(tileMapIfSet)
  def tileMapIfSet = tile.mapIfSet(z => z * 2)

  def timeBitTileWhileLoop(reps: Int) = run(reps)(bitTileWhileLoop)
  def bitTileWhileLoop = {
    val data = bitTile
    var i = 0
    val len = data.size
    while (i < len) {
      val z = data(i)
      if (isData(z)) data(i) = data(i) * 2
      i += 1
    }
    data
  }

  def timeBitTileMap(reps: Int) = run(reps)(bitTileMap)
  def bitTileMap = bitTile.map(z => if (isData(z)) z * 2 else NODATA)

  def timeByteTileWhileLoop(reps: Int) = run(reps)(byteTileWhileLoop)
  def byteTileWhileLoop = {
    val data = byteTile
    var i = 0
    val len = data.size
    while (i < len) {
      val z = data(i)
      if (isData(z)) data(i) = data(i) * 2
      i += 1
    }
    data
  }
  
  def timeByteTileMap(reps: Int) = run(reps)(byteTileMap)
  def byteTileMap = byteTile.map(z => if (isData(z)) z * 2 else NODATA)

  def timeShortTileWhileLoop(reps: Int) = run(reps)(shortTileWhileLoop)
  def shortTileWhileLoop = {
    val data = shortTile
    var i = 0
    val len = data.size
    while (i < len) {
      val z = data(i)
      if (isData(z)) data(i) = data(i) * 2
      i += 1
    }
    data
  }
  
  def timeShortTileMap(reps: Int) = run(reps)(shortTileMap)
  def shortTileMap = shortTile.map(z => if (isData(z)) z * 2 else NODATA)
}

/** Result: Array.fill is really slow and should not be used */
object ArrayFill extends BenchmarkRunner(classOf[ArrayFill])
class ArrayFill extends OperationBenchmark {

//  @Param(Array("2048", "4096", "8192"))
  @Param(Array("256"))
  var size: Int = 0

  def timeScalaArrayFillBytes(reps: Int) = run(reps)(scalaArrayFillBytes)
  def scalaArrayFillBytes = {
    val arr = Array.fill[Byte](size * size)(byteNODATA)
  }

  def timeJavaArraysFillBytes(reps: Int) = run(reps)(javaArraysFillBytes)
  def javaArraysFillBytes = {
    val arr = Array.ofDim[Byte](size * size)
    java.util.Arrays.fill(arr, byteNODATA)
  }

  def timeFillerBytes(reps: Int) = run(reps)(fillerBytes)
  def fillerBytes = {
    Array.ofDim[Byte](size * size).fill(byteNODATA)
  }

  def timeScalaArrayFillFloats(reps: Int) = run(reps)(scalaArrayFillFloats)
  def scalaArrayFillFloats = {
    val arr = Array.fill[Float](size * size)(Float.NaN)
  }

  def timeJavaArraysFillFloats(reps: Int) = run(reps)(javaArraysFillFloats)
  def javaArraysFillFloats = {
    val arr = Array.ofDim[Float](size * size)
    java.util.Arrays.fill(arr, Float.NaN)
  }

  def timeFillerFloats(reps: Int) = run(reps)(fillerFloats)
  def fillerFloats = {
    Array.ofDim[Float](size * size).fill(Float.NaN)
  }

  def timeScalaArrayFillDoubles(reps: Int) = run(reps)(scalaArrayFillDoubles)
  def scalaArrayFillDoubles = {
    val arr = Array.fill[Double](size * size)(Double.NaN)
  }

  def timeJavaArraysFillDoubles(reps: Int) = run(reps)(javaArraysFillDoubles)
  def javaArraysFillDoubles = {
    val arr = Array.ofDim[Double](size * size)
    java.util.Arrays.fill(arr, Double.NaN)
  }

  def timeFillerDoubles(reps: Int) = run(reps)(fillerDoubles)
  def fillerDoubles = {
    Array.ofDim[Double](size * size).fill(Double.NaN)
  }

}<|MERGE_RESOLUTION|>--- conflicted
+++ resolved
@@ -102,20 +102,11 @@
     }
     goal
   }
-<<<<<<< HEAD
  
   def timeTileWhileLoop(reps: Int) = run(reps)(tileWhileLoop)
   def tileWhileLoop = {
     val rcopy = tile.toArrayTile
     val goal = rcopy.toArray
-=======
-
-  def timeRasterWhileLoop(reps:Int) = run(reps)(rasterWhileLoop)
-  def rasterWhileLoop = {
-    val rcopy = raster.toArrayRaster
-    val goal = rcopy.data.mutable
->>>>>>> 80d33eb0
-
     var i = 0
     val len = goal.size
     while (i < len) {

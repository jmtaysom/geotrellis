/*
 * Copyright (c) 2014 Azavea.
 *
 * Licensed under the Apache License, Version 2.0 (the "License");
 * you may not use this file except in compliance with the License.
 * You may obtain a copy of the License at
 *
 * http://www.apache.org/licenses/LICENSE-2.0
 *
 * Unless required by applicable law or agreed to in writing, software
 * distributed under the License is distributed on an "AS IS" BASIS,
 * WITHOUT WARRANTIES OR CONDITIONS OF ANY KIND, either express or implied.
 * See the License for the specific language governing permissions and
 * limitations under the License.
 */

object Version {
  val geotrellis  = "1.0.0" + Environment.versionSuffix
<<<<<<< HEAD
  /* Even though we support cross-build to 2.11 the default target is scala 2.10 primarily because Cloudera
   * (and likely others) spark distributions target 2.10 in their default spark-assembly.jar.
   * One can envoke the cross-build to 2.11 by prefixing command with '+' (ex: + assembly)
   * Until the deployment of spark on 2.11 is fully addressed we are going to target 2.10 to minimize confusion.
   */
  val scala       = "2.10.6"
  val scala_2_11  = "2.11.8"
  val crossScala  = Seq(scala_2_11, scala)
  val geotools    = "14.3"
  val akka        = "2.3.14"
=======
  val scala       = "2.11.8"
  val geotools    = "14.4"
  val akka        = "2.3.15"
>>>>>>> 8c1f8d86
  val spray       = "1.3.3"
  val sprayJson   = "1.3.2"
  val monocle     = "1.2.2"
  val accumulo    = "1.7.2"
  val cassandra   = "3.1.0"
<<<<<<< HEAD
  val hbase       = "1.2.2"
  val geomesa     = "1.2.5"
=======
  val hbase       = "1.2.3"
>>>>>>> 8c1f8d86
  lazy val hadoop = Environment.hadoopVersion
  lazy val spark  = Environment.sparkVersion
}<|MERGE_RESOLUTION|>--- conflicted
+++ resolved
@@ -16,33 +16,16 @@
 
 object Version {
   val geotrellis  = "1.0.0" + Environment.versionSuffix
-<<<<<<< HEAD
-  /* Even though we support cross-build to 2.11 the default target is scala 2.10 primarily because Cloudera
-   * (and likely others) spark distributions target 2.10 in their default spark-assembly.jar.
-   * One can envoke the cross-build to 2.11 by prefixing command with '+' (ex: + assembly)
-   * Until the deployment of spark on 2.11 is fully addressed we are going to target 2.10 to minimize confusion.
-   */
-  val scala       = "2.10.6"
-  val scala_2_11  = "2.11.8"
-  val crossScala  = Seq(scala_2_11, scala)
-  val geotools    = "14.3"
-  val akka        = "2.3.14"
-=======
   val scala       = "2.11.8"
   val geotools    = "14.4"
   val akka        = "2.3.15"
->>>>>>> 8c1f8d86
   val spray       = "1.3.3"
   val sprayJson   = "1.3.2"
   val monocle     = "1.2.2"
   val accumulo    = "1.7.2"
   val cassandra   = "3.1.0"
-<<<<<<< HEAD
-  val hbase       = "1.2.2"
+  val hbase       = "1.2.3"
   val geomesa     = "1.2.5"
-=======
-  val hbase       = "1.2.3"
->>>>>>> 8c1f8d86
   lazy val hadoop = Environment.hadoopVersion
   lazy val spark  = Environment.sparkVersion
 }
import Dependencies._

name := "geotrellis-raster-test"
libraryDependencies ++= Seq(
  scalatest % "test",
  scalacheck  % "test",
  spire % "test",
  sprayClient % "test",
  sprayRouting % "test")
addCompilerPlugin("org.scalamacros" % "paradise" % "2.0.1" cross CrossVersion.full)
<<<<<<< HEAD
parallelExecution := true
=======

parallelExecution := false
>>>>>>> 35a81992
fork in test := false<|MERGE_RESOLUTION|>--- conflicted
+++ resolved
@@ -8,10 +8,6 @@
   sprayClient % "test",
   sprayRouting % "test")
 addCompilerPlugin("org.scalamacros" % "paradise" % "2.0.1" cross CrossVersion.full)
-<<<<<<< HEAD
+
 parallelExecution := true
-=======
-
-parallelExecution := false
->>>>>>> 35a81992
 fork in test := false
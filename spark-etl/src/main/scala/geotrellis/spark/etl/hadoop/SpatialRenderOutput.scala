package geotrellis.spark.etl.hadoop

import java.math.BigInteger

import geotrellis.raster.Tile
import geotrellis.raster.render.ColorBreaks
import geotrellis.spark.etl.OutputPlugin
import geotrellis.spark.io.index.KeyIndexMethod
import geotrellis.spark._
import geotrellis.spark.render._
import geotrellis.spark.io.hadoop._
import geotrellis.spark.io.s3._

import org.apache.hadoop.conf.ConfServlet.BadFormatException
import org.apache.spark.rdd.RDD

import scala.reflect._


class SpatialRenderOutput extends OutputPlugin[SpatialKey, Tile, RasterMetaData[SpatialKey]] {
  def name = "render"
  def key = classTag[SpatialKey]
  def requiredKeys = Array("path", "format")
  def attributes(props: Map[String, String]) = null
  /**
   * Parses into ColorBreaks a string of limits and their colors in hex RGBA
   * Only used for rendering PNGs
   *
   * @param breaks ex: "23:cc00ccff;30:aa00aaff;120->ff0000ff"
   * @return
   */
  def parseBreaks(breaks: Option[String]): Option[ColorBreaks] = {
    breaks.map { blob =>
      try {
        val split = blob.split(";").map(_.trim.split(":"))
        val limits = split.map(pair => Integer.parseInt(pair(0)))
        val colors = split.map(pair => new BigInteger(pair(1), 16).intValue())
        ColorBreaks(limits, colors)
      } catch {
        case e: Exception =>
          throw new BadFormatException(s"Unable to parse breaks, expected '{limit}:{RGBA};{limit}:{RGBA};...' got: '$blob'")
      }
    }
  }
<<<<<<< HEAD
  
  override def apply(id: LayerId, rdd: RDD[(SpatialKey, Tile)] with Metadata[RasterMetaData[SpatialKey]], method: KeyIndexMethod[SpatialKey], props: Map[String, String]) =
    props("format").toLowerCase match {
      case "png" =>
        rdd.asInstanceOf[RDD[(SpatialKey, Tile)] with Metadata[RasterMetaData[SpatialKey]]].renderPng(id, props("path"), parseBreaks(props.get("breaks")))
      case "geotiff" =>
        rdd.asInstanceOf[RDD[(SpatialKey, Tile)] with Metadata[RasterMetaData[SpatialKey]]].renderGeoTiff(id, props("path"))
=======

  override def apply(
    id: LayerId,
    rdd: RDD[(SpatialKey, Tile)] with Metadata[RasterMetaData],
    method: KeyIndexMethod[SpatialKey],
    props: Map[String, String]
  ): Unit = {
    val useS3 = (props("path").take(5) == "s3://")
    val images =
      props("format").toLowerCase match {
        case "png" =>
          rdd.asInstanceOf[RDD[(SpatialKey, Tile)] with Metadata[RasterMetaData]].renderPng(parseBreaks(props.get("breaks")))
        case "geotiff" =>
          rdd.asInstanceOf[RDD[(SpatialKey, Tile)] with Metadata[RasterMetaData]].renderGeoTiff()
      }

    if (useS3) {
      val keyToPath = SaveToS3Methods.spatialKeyToPath(id, props("path"))
      images.saveToS3(keyToPath)
    }
    else {
      val keyToPath = SaveToHadoopMethods.spatialKeyToPath(id, props("path"))
      images.saveToHadoop(keyToPath)
>>>>>>> a53b1713
    }
  }

  def writer(method: KeyIndexMethod[SpatialKey], props: Parameters) = ???
}
<|MERGE_RESOLUTION|>--- conflicted
+++ resolved
@@ -42,19 +42,10 @@
       }
     }
   }
-<<<<<<< HEAD
-  
-  override def apply(id: LayerId, rdd: RDD[(SpatialKey, Tile)] with Metadata[RasterMetaData[SpatialKey]], method: KeyIndexMethod[SpatialKey], props: Map[String, String]) =
-    props("format").toLowerCase match {
-      case "png" =>
-        rdd.asInstanceOf[RDD[(SpatialKey, Tile)] with Metadata[RasterMetaData[SpatialKey]]].renderPng(id, props("path"), parseBreaks(props.get("breaks")))
-      case "geotiff" =>
-        rdd.asInstanceOf[RDD[(SpatialKey, Tile)] with Metadata[RasterMetaData[SpatialKey]]].renderGeoTiff(id, props("path"))
-=======
 
   override def apply(
     id: LayerId,
-    rdd: RDD[(SpatialKey, Tile)] with Metadata[RasterMetaData],
+    rdd: RDD[(SpatialKey, Tile)] with Metadata[RasterMetaData[SpatialKey]],
     method: KeyIndexMethod[SpatialKey],
     props: Map[String, String]
   ): Unit = {
@@ -62,9 +53,9 @@
     val images =
       props("format").toLowerCase match {
         case "png" =>
-          rdd.asInstanceOf[RDD[(SpatialKey, Tile)] with Metadata[RasterMetaData]].renderPng(parseBreaks(props.get("breaks")))
+          rdd.asInstanceOf[RDD[(SpatialKey, Tile)] with Metadata[RasterMetaData[SpatialKey]]].renderPng(parseBreaks(props.get("breaks")))
         case "geotiff" =>
-          rdd.asInstanceOf[RDD[(SpatialKey, Tile)] with Metadata[RasterMetaData]].renderGeoTiff()
+          rdd.asInstanceOf[RDD[(SpatialKey, Tile)] with Metadata[RasterMetaData[SpatialKey]]].renderGeoTiff()
       }
 
     if (useS3) {
@@ -74,7 +65,6 @@
     else {
       val keyToPath = SaveToHadoopMethods.spatialKeyToPath(id, props("path"))
       images.saveToHadoop(keyToPath)
->>>>>>> a53b1713
     }
   }
 

--- conflicted
+++ resolved
@@ -7,16 +7,11 @@
   (r,n) => new CursorCalculation[Raster] with IntRasterDataResult {
     def calc(r:Raster,cursor:Cursor) = {
       val h = FastMapHistogram()
-<<<<<<< HEAD
-      cursor.allCells.foreach { (x,y) => h.countItem(r.get(x,y),1) }
-      data.set(cursor.analysisCol,cursor.analysisRow,h.getMedian)
-=======
       cursor.allCells.foreach { (x,y) => 
         val v = r.get(x,y)
         if(v != NODATA) { h.countItem(r.get(x,y),1) }
       }
-      data.set(cursor.focusX,cursor.focusY,h.getMedian)
->>>>>>> b4960fda
+      data.set(cursor.analysisCol,cursor.analysisRow,h.getMedian)
     }
   }
 })
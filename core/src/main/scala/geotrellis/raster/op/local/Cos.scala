/**************************************************************************
 * Copyright (c) 2014 Azavea.
 * 
 * Licensed under the Apache License, Version 2.0 (the "License");
 * you may not use this file except in compliance with the License.
 * You may obtain a copy of the License at
 * 
 * http://www.apache.org/licenses/LICENSE-2.0
 * 
 * Unless required by applicable law or agreed to in writing, software
 * distributed under the License is distributed on an "AS IS" BASIS,
 * WITHOUT WARRANTIES OR CONDITIONS OF ANY KIND, either express or implied.
 * See the License for the specific language governing permissions and
 * limitations under the License.
 **************************************************************************/

package geotrellis.raster.op.local

import geotrellis._

/**
 * Operation to get the Cosine of values.
 */
object Cos extends Serializable {
  /** Takes the Cosine of each raster cell value.
    * @info Always returns a double raster.
    */
<<<<<<< HEAD
  def apply(r:Op[Raster]) =
    r.map(y => y.convert(TypeDouble) 
                .mapDouble(z => math.cos(z)))
     .withName("Cos")
}

/**
 * Operation to get the Cosine of values.
 */
trait CosMethods { self: Raster =>
  /** Takes the Cosine of each raster cell value.
    * @info Always returns a double raster.
    */
  def localCos() =
    Cos(self)
=======
  def apply(r: Raster): Raster =
    r.convert(TypeDouble) 
     .mapDouble(z => math.cos(z))
>>>>>>> 72a9e4e0
}<|MERGE_RESOLUTION|>--- conflicted
+++ resolved
@@ -25,11 +25,9 @@
   /** Takes the Cosine of each raster cell value.
     * @info Always returns a double raster.
     */
-<<<<<<< HEAD
-  def apply(r:Op[Raster]) =
-    r.map(y => y.convert(TypeDouble) 
-                .mapDouble(z => math.cos(z)))
-     .withName("Cos")
+  def apply(r: Raster): Raster =
+    r.convert(TypeDouble) 
+     .mapDouble(z => math.cos(z))
 }
 
 /**
@@ -41,9 +39,4 @@
     */
   def localCos() =
     Cos(self)
-=======
-  def apply(r: Raster): Raster =
-    r.convert(TypeDouble) 
-     .mapDouble(z => math.cos(z))
->>>>>>> 72a9e4e0
 }
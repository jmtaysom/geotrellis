--- conflicted
+++ resolved
@@ -32,8 +32,7 @@
 
 case class ImageConverter(directory: ImageDirectory) {
 
-<<<<<<< HEAD
-  def convert(uncompressedImage: Vector[Vector[Byte]]): Vector[Byte] = {
+  def convert(uncompressedImage: Array[Array[Byte]]): Array[Byte] = {
     val stripedImage =
       if (!directory.hasStripStorage) tiledImageToRowImage(uncompressedImage)
       else if (directory.bitsPerPixel == 1) stripBitImageOverflow(uncompressedImage)
@@ -45,19 +44,13 @@
       else stripedImage
 
     directory |-> gdalInternalNoDataLens get match {
-      case Some(gdalNoData) => replaceGDALNoDataWithNODATA(image,
-        gdalNoData, directory.cellType)
-      case None => image
-    }
-  }
-=======
-  def convert(uncompressedImage: Array[Array[Byte]]): Array[Byte] =
-    if (!directory.hasStripStorage) tiledImageToRowImage(uncompressedImage)
-    else if (directory.bitsPerPixel == 1) stripBitImageOverflow(uncompressedImage)
-    else if (directory.cellType == TypeFloat) flipToFloat(uncompressedImage.flatten)
-    else if (directory.cellType == TypeDouble) flipToDouble(uncompressedImage.flatten)
-    else uncompressedImage.flatten
->>>>>>> 5330682a
+      case Some(gdalNoData) =>  
+        replaceGDALNoDataWithNODATA(image, gdalNoData, directory.cellType)
+      case None => // pass
+    }
+
+    image
+  }
 
   private def flipToFloat(image: Array[Byte]): Array[Byte] = flip(image, 4)
 
@@ -105,15 +98,8 @@
 
     val overflow = (8 - tileWidth % 8) % 8
 
-<<<<<<< HEAD
-    for (i <- 0 until imageLength) {
-      for (j <- 0 until tilesWidth) {
-=======
-    //println(s"widthRes: $widthRes, overflow: $overflow, imageLength: $imageLength")
-
     cfor(0)(_ < imageLength, _ + 1) { i =>
       cfor(0)(_ < tilesWidth, _ + 1) { j =>
->>>>>>> 5330682a
         val index = j + (i / tileLength) * tilesWidth
         val tileBitSet = tiledImageBitSets(index)
 
@@ -235,108 +221,153 @@
 
     resBitSet.toByteArray()
   }
-<<<<<<< HEAD
-
-  def replaceGDALNoDataWithNODATA(image: Vector[Byte], gdalNoData: Double,
-    cellType: CellType) = cellType match {
-    case TypeByte => {
-      val noData = gdalNoData.toByte
-      image.map(x => if (x == noData) byteNODATA else x)
-    }
-    case TypeShort => {
-      val newArr = image.toArray
-
-      val noData = gdalNoData.toInt
-
-      val noDataGT = Vector[Byte](
-        (shortNODATA >> 8).toByte,
-        (shortNODATA & 0xff).toByte
-      )
-
-      var i = 0
-      while (i < image.size) {
-        val short = image(i) << 8 + image(i + 1)
-
-        if (short == noData)
-          for (j <- 0 until 2)
-            newArr(i + j) = noDataGT(j)
-
-        i += 2
-      }
-
-      newArr.toVector
-    }
-    case TypeShort | TypeInt => {
-      val newArr = image.toArray
-
-      val noData = gdalNoData.toInt
-
-      val indexRun = if (cellType == TypeShort) 2 else 4
-
-      val noDataGT = Vector[Byte](
-        (NODATA >> 24).toByte,
-        ((NODATA & 0xff0000) >> 16).toByte,
-        ((NODATA & 0xff00) >> 8).toByte,
-        (NODATA & 0xff).toByte
-      ).drop( if (cellType == TypeShort) 2 else 0)
-
-      var i = 0
-      while (i < image.size) {
-        val v =
-          if (cellType == TypeShort) image(i) << 8 + image(i + 1)
-          else  image(i) << 24 + image(i + 1) << 16 + image(i + 2) << 8 + image(i + 3)
-
-        if (v == noData)
-          for (j <- 0 until indexRun)
-            newArr(j + i) = noDataGT(j)
-
-        i += indexRun
-      }
-
-      newArr.toVector
-    }
-    case TypeFloat | TypeDouble => {
-      val newArr = image.toArray
-
-      val noData = gdalNoData
-      val bb = ByteBuffer.allocate(8)
-
-      if (cellType == TypeFloat) bb.putFloat(Float.NaN)
-      else bb.putDouble(Double.NaN)
-
-      bb.position(0)
-
-      val indexRun = if (cellType == TypeFloat) 4 else 8
-      val loopBB = ByteBuffer.allocate(8)
-
-      var i = 0
-      while (i < image.size) {
-        for (j <- i until i + indexRun)
-          loopBB.put(image(j))
-
-        loopBB.position(0)
-
-        val current =
-          if (cellType == TypeFloat) loopBB.getFloat.toDouble
-          else loopBB.getDouble
-
-        loopBB.clear
-
-        if (current == noData) {
+
+  // Modifies iamge inplace
+  private def replaceGDALNoDataWithNODATA(image: Array[Byte], gdalNoData: Double, cellType: CellType): Unit =
+    cellType match {
+      case TypeByte =>
+        val noData = gdalNoData.toByte
+        val size = image.size
+        cfor(0)(_ < size, _ + 1) { i =>
+          if(image(i) == noData) { image(i) = byteNODATA }
+        }
+      case TypeShort =>
+        val noData = gdalNoData.toShort
+
+        val NDbyte1 = (shortNODATA >> 8).toByte
+        val NDbyte2 = (shortNODATA & 0xff).toByte
+        var i = 0
+        while (i < image.size) {
+          val short = image(i) << 8 + image(i + 1)
+
+          if (short == noData) {
+            image(i) = NDbyte1
+            image(i+2) = NDbyte2
+          }
+
+          i += 2
+        }
+      case TypeInt =>
+        val noData = gdalNoData.toInt
+
+        val NDByte1 = (NODATA >> 24).toByte
+        val NDByte2 = ((NODATA & 0xff0000) >> 16).toByte
+        val NDByte3 = ((NODATA & 0xff00) >> 8).toByte
+        val NDByte4 = (NODATA & 0xff).toByte
+
+        var i = 0
+        while (i < image.size) {
+          val v = image(i) << 24 + image(i + 1) << 16 + image(i + 2) << 8 + image(i + 3)
+
+          if (v == noData) {
+            image(i) = NDByte1
+            image(i + 1) = NDByte2
+            image(i + 2) = NDByte3
+            image(i + 3) = NDByte4
+          }
+
+          i += 4
+        }
+      // case TypeFloat =>
+      //   val noData = gdalNoData.toFloat
+
+      //   val bb = ByteBuffer.allocate(4)
+
+      //   bb.putFloat(noData)
+
+      //   val ndByte1 = bb.get(0)
+      //   val ndByte2 = bb.get(1)
+      //   val ndByte3 = bb.get(2)
+      //   val ndByte4 = bb.get(3)
+
+      //   bb.position(0)
+      //   bb.putFloat(Float.NaN)
+
+      //   val NDByte1 = bb.get(0)
+      //   val NDByte2 = bb.get(1)
+      //   val NDByte3 = bb.get(2)
+      //   val NDByte4 = bb.get(3)
+
+      //   var i = 0
+      //   while (i < image.size) {
+      //     val v = image(i) << 24 + image(i + 1) << 16 + image(i + 2) << 8 + image(i + 3)
+
+      //     if (v == noData) {
+      //       image(i) = NDByte1
+      //       image(i + 1) = NDByte2
+      //       image(i + 2) = NDByte3
+      //       image(i + 3) = NDByte4
+      //     }
+
+      //     i += 4
+      //   }
+
+      //   val bb = ByteBuffer.allocate(8)
+
+      //   if (cellType == TypeFloat) bb.putFloat(Float.NaN)
+      //   else bb.putDouble(Double.NaN)
+
+      //   bb.position(0)
+
+      //   val indexRun = if (cellType == TypeFloat) 4 else 8
+      //   val loopBB = ByteBuffer.allocate(8)
+
+      //   var i = 0
+      //   while (i < image.size) {
+      //     for (j <- i until i + indexRun)
+      //       loopBB.put(image(j))
+
+      //     loopBB.position(0)
+
+      //     val current =
+      //       if (cellType == TypeFloat) loopBB.getFloat.toDouble
+      //       else loopBB.getDouble
+
+      //     loopBB.clear
+
+      //     if (current == noData) {
+      //       for (j <- i until i + indexRun)
+      //         newArr(j) = bb.get
+
+      //       bb.position(0)
+      //     }
+
+      //     i += indexRun
+      //   }
+      case TypeFloat | TypeDouble =>
+        val noData = gdalNoData
+        val bb = ByteBuffer.allocate(8)
+
+        if (cellType == TypeFloat) bb.putFloat(Float.NaN)
+        else bb.putDouble(Double.NaN)
+
+        bb.position(0)
+
+        val indexRun = if (cellType == TypeFloat) 4 else 8
+        val loopBB = ByteBuffer.allocate(8)
+
+        var i = 0
+        while (i < image.size) {
           for (j <- i until i + indexRun)
-            newArr(j) = bb.get
-
-          bb.position(0)
+            loopBB.put(image(j))
+
+          loopBB.position(0)
+
+          val current =
+            if (cellType == TypeFloat) loopBB.getFloat.toDouble
+            else loopBB.getDouble
+
+          loopBB.clear
+
+          if (current == noData) {
+            for (j <- i until i + indexRun)
+              image(j) = bb.get
+
+            bb.position(0)
+          }
+
+          i += indexRun
         }
-
-        i += indexRun
-      }
-
-      newArr.toVector
-    }
-    case TypeBit => image
-  }
-
-=======
->>>>>>> 5330682a
+      case TypeBit => //pass
+    }
 }
package geotrellis.raster.render

import geotrellis.raster._
import geotrellis.raster.render.jpg._
import geotrellis.raster.histogram.Histogram
import geotrellis.raster.summary._

trait JpgRenderMethods extends MethodExtensions[Tile] {
  /** Generate a JPG from a raster of RGBA integer values.
    *
    * Use this operation when you have created a raster whose values are already
    * RGBA color values that you wish to render into a JPG. If you have a raster
    * with data that you wish to render, you should use RenderJpg instead.
    *
    * An RGBA value is a 32 bit integer with 8 bits used for each component:
    * the first 8 bits are the red value (between 0 and 255), then green, blue,
    * and alpha (with 0 being transparent and 255 being opaque).
    *
    */
  def renderJpg(): Jpg =
    new JpgEncoder().writeByteArray(self)

<<<<<<< HEAD
=======
  def renderJpg(settings: jpg.Settings) =
    new JpgEncoder(settings).writeByteArray(self)

  def renderJpg(colorRamp: ColorRamp): Jpg =
    renderJpg(colorRamp.toArray)

  def renderJpg(colorBreaks: ColorBreaks): Jpg =
    renderJpg(colorBreaks, 0)

>>>>>>> a04bda3d
  /**
    * Generate a JPG image from a raster.
    *
    * Use this operation when you have a raster of data that you want to visualize
    * with an image.
    *
    * To render a data raster into an image, the operation needs to know which
    * values should be painted with which colors.  To that end, you'll need to
    * generate a ColorBreaks object which represents the value ranges and the
    * assigned color.  One way to create these color breaks is to use the
    * [[geotrellis.raster.stats.op.stat.GetClassBreaks]] operation to generate
    * quantile class breaks.
    */
  def renderJpg(colorClassifier: ColorClassifier[_]): Jpg =
    renderJpg(colorClassifier, None)

  /**
    * Generate a JPG image from a raster.
    *
    * Use this operation when you have a raster of data that you want to visualize
    * with an image.
    *
    * To render a data raster into an image, the operation needs to know which
    * values should be painted with which colors.  To that end, you'll need to
    * generate a ColorBreaks object which represents the value ranges and the
    * assigned color.  One way to create these color breaks is to use the
    * [[geotrellis.raster.stats.op.stat.GetClassBreaks]] operation to generate
    * quantile class breaks.
    */
<<<<<<< HEAD
  def renderJpg(colorClassifier: ColorClassifier[_], histogram: Histogram): Jpg =
    renderJpg(colorClassifier, Some(histogram))

  private
  def renderJpg(colorClassifier: ColorClassifier[_], histogram: Option[Histogram]): Jpg = {
    val cmap = colorClassifier.toColorMap(histogram)
    val r2 = cmap.render(tile).convert(TypeByte)
    new JpgEncoder().writeByteArray(r2)
  }
=======
  def renderJpg(colorBreaks: ColorBreaks, noDataColor: Int, histogram: Histogram[Int]): Jpg =
    renderJpg(colorBreaks, noDataColor, Some(histogram))

  private
  def renderJpg(colorBreaks: ColorBreaks, noDataColor: Int, histogram: Option[Histogram[Int]]): Jpg = {
    val renderer =
      histogram match {
        case Some(h) => Renderer(colorBreaks, noDataColor, h)
        case None => Renderer(colorBreaks, noDataColor)
      }

    val r2 = renderer.render(self)
    new JpgEncoder().writeByteArray(r2)
  }

  def renderJpg(ramp: ColorRamp, breaks: Array[Int]): Jpg =
    renderJpg(ColorBreaks(breaks, ramp.toArray))

  def renderJpg(colors: Array[Int]): Jpg = {
    val h = self.histogram
    renderJpg(ColorBreaks(h, colors), 0, h)
  }

  def renderJpg(colors: Array[Int], numColors: Int): Jpg =
    renderJpg(Color.chooseColors(colors, numColors))

  def renderJpg(breaks: Array[Int], colors: Array[Int]): Jpg =
    renderJpg(ColorBreaks(breaks, colors), 0)

  def renderJpg(breaks: Array[Int], colors: Array[Int], noDataColor: Int): Jpg =
    renderJpg(ColorBreaks(breaks, colors), noDataColor)

  def renderJpg(breaks: Array[Double], colors: Array[Int]): Jpg =
    renderJpg(ColorBreaks(breaks, colors), 0)

  def renderJpg(breaks: Array[Double], colors: Array[Int], noDataColor: Int): Jpg =
    renderJpg(ColorBreaks(breaks, colors), noDataColor)
>>>>>>> a04bda3d
}<|MERGE_RESOLUTION|>--- conflicted
+++ resolved
@@ -20,18 +20,6 @@
   def renderJpg(): Jpg =
     new JpgEncoder().writeByteArray(self)
 
-<<<<<<< HEAD
-=======
-  def renderJpg(settings: jpg.Settings) =
-    new JpgEncoder(settings).writeByteArray(self)
-
-  def renderJpg(colorRamp: ColorRamp): Jpg =
-    renderJpg(colorRamp.toArray)
-
-  def renderJpg(colorBreaks: ColorBreaks): Jpg =
-    renderJpg(colorBreaks, 0)
-
->>>>>>> a04bda3d
   /**
     * Generate a JPG image from a raster.
     *
@@ -61,53 +49,22 @@
     * [[geotrellis.raster.stats.op.stat.GetClassBreaks]] operation to generate
     * quantile class breaks.
     */
-<<<<<<< HEAD
-  def renderJpg(colorClassifier: ColorClassifier[_], histogram: Histogram): Jpg =
+  def renderJpg(colorClassifier: ColorClassifier[_], histogram: Histogram[Int]): Jpg =
     renderJpg(colorClassifier, Some(histogram))
 
   private
-  def renderJpg(colorClassifier: ColorClassifier[_], histogram: Option[Histogram]): Jpg = {
+  def renderJpg(colorClassifier: ColorClassifier[_], histogram: Option[Histogram[Int]]): Jpg = {
     val cmap = colorClassifier.toColorMap(histogram)
-    val r2 = cmap.render(tile).convert(TypeByte)
+    val r2 = self.cellType match {
+      case ct: ConstantNoData =>
+        cmap.render(self).convert(ByteConstantNoDataCellType)
+      case ct: UByteCells with UserDefinedNoData[Byte] =>
+        cmap.render(self).convert(UByteUserDefinedNoDataCellType(ct.noDataValue))
+      case ct: UShortCells with UserDefinedNoData[Short] =>
+        cmap.render(self).convert(UShortUserDefinedNoDataCellType(ct.noDataValue))
+      case _ =>
+        cmap.render(self).convert(ByteCellType)
+    }
     new JpgEncoder().writeByteArray(r2)
   }
-=======
-  def renderJpg(colorBreaks: ColorBreaks, noDataColor: Int, histogram: Histogram[Int]): Jpg =
-    renderJpg(colorBreaks, noDataColor, Some(histogram))
-
-  private
-  def renderJpg(colorBreaks: ColorBreaks, noDataColor: Int, histogram: Option[Histogram[Int]]): Jpg = {
-    val renderer =
-      histogram match {
-        case Some(h) => Renderer(colorBreaks, noDataColor, h)
-        case None => Renderer(colorBreaks, noDataColor)
-      }
-
-    val r2 = renderer.render(self)
-    new JpgEncoder().writeByteArray(r2)
-  }
-
-  def renderJpg(ramp: ColorRamp, breaks: Array[Int]): Jpg =
-    renderJpg(ColorBreaks(breaks, ramp.toArray))
-
-  def renderJpg(colors: Array[Int]): Jpg = {
-    val h = self.histogram
-    renderJpg(ColorBreaks(h, colors), 0, h)
-  }
-
-  def renderJpg(colors: Array[Int], numColors: Int): Jpg =
-    renderJpg(Color.chooseColors(colors, numColors))
-
-  def renderJpg(breaks: Array[Int], colors: Array[Int]): Jpg =
-    renderJpg(ColorBreaks(breaks, colors), 0)
-
-  def renderJpg(breaks: Array[Int], colors: Array[Int], noDataColor: Int): Jpg =
-    renderJpg(ColorBreaks(breaks, colors), noDataColor)
-
-  def renderJpg(breaks: Array[Double], colors: Array[Int]): Jpg =
-    renderJpg(ColorBreaks(breaks, colors), 0)
-
-  def renderJpg(breaks: Array[Double], colors: Array[Int], noDataColor: Int): Jpg =
-    renderJpg(ColorBreaks(breaks, colors), noDataColor)
->>>>>>> a04bda3d
 }
package geotrellis.raster.render

import geotrellis.raster._
import geotrellis.raster.render.png._
import geotrellis.raster.histogram.Histogram
import geotrellis.raster.summary._

import java.awt.image.BufferedImage

import spire.syntax.cfor._
<<<<<<< HEAD
trait ColorMethods extends TileMethods {
  def color(colorClassifier: ColorClassifier[_]): Tile =
    colorClassifier.toColorMap().render(tile)
=======

trait ColorMethods extends MethodExtensions[Tile] {
  def color(breaksToColors: Map[Int, Int]): Tile =
    IntColorMap(breaksToColors).render(self)

  def color(breaksToColors: Map[Int, Int], options: ColorMapOptions): Tile =
    IntColorMap(breaksToColors, options).render(self)

  def color(breaksToColors: Map[Double, Int])(implicit d: DI): Tile =
    DoubleColorMap(breaksToColors).render(self)

  def color(breaksToColors: Map[Double, Int], options: ColorMapOptions)(implicit d: DI): Tile =
    DoubleColorMap(breaksToColors, options).render(self)

  def color(colorBreaks: ColorBreaks): Tile =
    colorBreaks.toColorMap.render(self)

  def color(colorBreaks: ColorBreaks, options: ColorMapOptions): Tile =
    colorBreaks.toColorMap(options).render(self)
>>>>>>> a04bda3d

  def toBufferedImage: BufferedImage = {
    val bi = new BufferedImage(self.cols, self.rows, BufferedImage.TYPE_INT_RGB)
    cfor(0)(_ < self.cols, _ + 1) { x =>
      cfor(0)(_ < self.rows, _ + 1) { y =>
        bi.setRGB(x, y, self.get(x, y))
      }
    }
    bi
  }
}<|MERGE_RESOLUTION|>--- conflicted
+++ resolved
@@ -8,31 +8,10 @@
 import java.awt.image.BufferedImage
 
 import spire.syntax.cfor._
-<<<<<<< HEAD
-trait ColorMethods extends TileMethods {
-  def color(colorClassifier: ColorClassifier[_]): Tile =
-    colorClassifier.toColorMap().render(tile)
-=======
 
 trait ColorMethods extends MethodExtensions[Tile] {
-  def color(breaksToColors: Map[Int, Int]): Tile =
-    IntColorMap(breaksToColors).render(self)
-
-  def color(breaksToColors: Map[Int, Int], options: ColorMapOptions): Tile =
-    IntColorMap(breaksToColors, options).render(self)
-
-  def color(breaksToColors: Map[Double, Int])(implicit d: DI): Tile =
-    DoubleColorMap(breaksToColors).render(self)
-
-  def color(breaksToColors: Map[Double, Int], options: ColorMapOptions)(implicit d: DI): Tile =
-    DoubleColorMap(breaksToColors, options).render(self)
-
-  def color(colorBreaks: ColorBreaks): Tile =
-    colorBreaks.toColorMap.render(self)
-
-  def color(colorBreaks: ColorBreaks, options: ColorMapOptions): Tile =
-    colorBreaks.toColorMap(options).render(self)
->>>>>>> a04bda3d
+  def color(colorClassifier: ColorClassifier[_]): Tile =
+    colorClassifier.toColorMap().render(self)
 
   def toBufferedImage: BufferedImage = {
     val bi = new BufferedImage(self.cols, self.rows, BufferedImage.TYPE_INT_RGB)
